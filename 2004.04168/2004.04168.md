# arxiv:2004.04168

## Preamble
**Prompt:**  
You are a physicist helping me to construct Hamiltonian step by step based on my instructions.  
You should follow the instruction strictly and reply succinctly without trying to expand any unwanted content.  
You should stop me if you find any contradictory instructions, and point them out to me.
You will be learning background knowledge by examples if necessary.  
Confirm if you understand it.  

**Completion:**  

# Hamiltonian construction
## Construct Kinetic Hamiltonian
**Prompt:**  
You will be instructed to describe the kinetic term of Hamiltonian in the bilayer WSe$`_2`$ in the real space in the second quantized form.  
The degree of freedom of the system is: spin index ($\uparrow$ and $\downarrow$)  
The kinetic term is a tight-binding model, $c_s^\dagger(R_i)c_s^\dagger(R_j)$  
The hopping parameter is $t_s(R_i-R_j)$.  
The sign before $t_s(R_i-R_j)$ is a positive sign.  
Express the Kinetic Hamiltonian $\hat{H}_{Kinetic}$ using $t_s(R_i-R_j)$ and $c_s(R_i)$ and $c_s^\dagger(R_i)$  

Use the following conventions for the symbols:  
$s$ : spin index  
$\uparrow$ : spin up  
$\downarrow$ : spin down  
$c_s^\dagger(R_i)$ : annihilation operator at site $i$ with spin $s$  
$t_s(R_i-R_j)$ : hopping parameter from site $i$ to site $j$ with spin $s$  
$R_i$ : real space position of site $i$  
$\hat{H}_{Kinetic}$ : kinetic term of Hamiltonian in the real space in the second quantized form  

**Completion:**  
The kinetic Hamiltonian $\hat{H}_{Kinetic}$, expressed in second quantized form in real space, is given by:

$`\hat{H}_{Kinetic} = \sum_{s, i, j} t_s(R_i-R_j) c^\dagger_s(R_i) c_s(R_j)`$

Where:
- The sum over $s$ includes both spin-up ($\uparrow$) and spin-down ($\downarrow$).
- The sum over $i, j$ includes all sites in the system.
- $c_s^\dagger(R_i)$ is the creation operator for a particle with spin $s$ at position $R_i$.
- $c_s(R_j)$ is the annihilation operator for a particle with spin $s$ at position $R_j$.
- $t_s(R_i-R_j)$ is the hopping parameter from site $i$ to site $j$ for a particle with spin $s$. 

Please note that the hopping term introduces a minus sign because the particle is moving from $j$ to $i$, but your instruction specifically requested a positive sign before $t_s(R_i-R_j)$, so the Hamiltonian is constructed as above.

## Construct interaction Hamiltonian
**Prompt:**  
Now you will be instructed to construct the interaction part of the Hamiltonian $\hat{H}^{int}$ in the real space.  
The interaction term has a product of four hole operators $c_s^\dagger(R_i) c_{s'}^\dagger(R_j) c_{s'}(R_j) c_s(R_i)$.  
The coefficient before the four-hole-operator takes the form of $U(R_i-R_j)$.  
Finally, the summation should be running over all indices, and the normalization factor is chosen to be $\frac{1}{2}$.  
Return the interaction term $\hat{H}^{int}$ in terms of $c_s^\dagger(R_i)$ and $U(R_i-R_j)$.

Use the following conventions for the symbols (You should also obey the conventions in all my previous prompts if you encounter undefined symbols. If you find it is never defined or has conflicts in the conventions, you should stop and let me know):  
$U(R_i-R_j)$ : electron-electron Coulomb repulsion in the interaction  


**Completion:**  
The interaction Hamiltonian $\hat{H}^{int}$, expressed in second quantized form in real space, given your instructions, is:

$$
\hat{H}^{int} = \frac{1}{2} \sum_{s, s', i, j} U(R_i - R_j) c^\dagger_s(R_i) c^\dagger_{s'}(R_j) c_{s'}(R_j) c_s(R_i)
$$

Where:
- The factor of $1/2$ is introduced to avoid double counting of the interactions.
- The sum over $s, s'$ includes all spin states ($\uparrow$ and $\downarrow$).
- The sum over $i, j$ includes all sites in the system.
- $c_s^\dagger(R_i)$ and $c_{s'}^\dagger(R_j)$ are the creation operators for a hole with spin $s$ at position $R_i$ and spin $s'$ at position $R_j$, respectively.
- $c_{s'}(R_j)$ and $c_s(R_i)$ are the annihilation operators for a hole with spin $s'$ at position $R_j$ and spin $s$ at position $R_i$, respectively.
- $U(R_i - R_j)$ is the electron-electron Coulomb repulsion between site $i$ and site $j$.

Please be aware that in this setup, we are considering the interaction between different sites $i$ and $j$. If you would like to consider on-site interaction only, then we would restrict the sum over $i = j$.

## Convert noninteracting Hamiltonian in real space to momentum space (lattice version)
**Prompt:**  
Now you will be instructed to convert the Kinetic Hamiltonian $`\hat{H}_{Kinetic}`$ in the second quantized form from the basis in real space to the basis in momentum space.  
To do that, you should apply the Fourier transformation to $c_s^\dagger(R_i)$ in the real space to the $c_s^\dagger(k)$ in the momentum space, which is defined as $c_s^\dagger(k)= \frac{1}{\sqrt{N}} \sum_i c_s^\dagger(R_i) e^{i k \cdot R_i}$, where $i$ is integrated over all sites in the entire real space. You should follow the EXAMPLE below to apply the Fourier transformation.  
Express the Kinetic Hamiltonian $\hat{H}_{Kinetic}$ in terms of $c_s(k)$ and $c_s^\dagger(k)$. Simplify any summation index if possible.  

Use the following conventions for the symbols (You should also obey the conventions in all my previous prompts if you encounter undefined symbols. If you find it is never defined or has conflicts in the conventions, you should stop and let me know):  
$c_s(k)$ : electron annihilation operator at momentum $k$, spin $s$  
$c_s^\dagger(k)$ : electron creation operator at momentum $k$, spin $s$  
$N$ : number of the unit cells in the real space  

===
EXAMPLE:  
Write a Kinetic Hamiltonian $\hat{H}$ in the second quantized form in the real space, $\hat{H}=\sum_{i,j} t(R_i-R_j) c^\dagger(R_i) c(R_j)$, where $i,j$ are summed over the entire real space.  
Define the Fourier transformation $c^\dagger(k)=\frac{1}{\sqrt{N}} \sum_{i}c^\dagger(R_i) e^{i k \cdot R_i}$, where $i$ is integrated over the entire real space containing $N$ unit cells, $N$ is the number of unit cells.  
This leads to the inverse Fourier transformation $c^\dagger(R_i) = \frac{1}{\sqrt{N}} \sum_k c^\dagger(k) e^{-i k \cdot R_i}$, where $k$ is first Brillouin zone.  
Thus, substitute $c^\dagger(R_i)$ and $c(R_j)$ into $\hat{H}$, we get  
$$\hat{H} = \sum_{i,j} t(R_i-R_j) \frac{1}{\sqrt{N}} \sum_{k_1} c^\dagger(k_1) e^{-i k_1 \cdot R_i} \frac{1}{\sqrt{N}} \sum_{k_2} c(k_2) e^{i k_2 \cdot R_j} =\frac{1}{N} \sum_{i,j}\sum_{k_1,k_2} c^\dagger(k_1)  c(k_2)  e^{-i k_1\cdot R_i} e^{i k_2 \cdot R_j} t(R_i-R_j) $$
Now make a replacement by defining $n= R_i-R_j$  
The Hamiltonian become  
$$\hat{H}=\frac{1}{N} \sum_{i,n} \sum_{k_1,k_2} c^\dagger(k_1)  c(k_2) t(n) e^{-i (k_1-k_2)\cdot R_i} e^{-i k_2 \cdot n}$$
Because $\frac{1}{N}\sum_{i} e^{-i (k_1-k_2)\cdot R_i} = \delta(k_1,k_2)$, where $\delta(k_1,k_2)$ is the Kronecker delta function.  
therefore   
$$\hat{H}=\sum_{k_1,k_2} \sum_{n} t(n) e^{-i k_2 \cdot n} c^\dagger(k_1)  c(k_2) \delta(k_1,k_2)$$
Using the property of Kronecker delta function and sum over $k_2$, we obtain  
$$\hat{H}=\sum_{k_1} \sum_{n} t(n) e^{-i k_1 \cdot n} c^\dagger(k_1)  c(k_1) $$
For simplicity, we replace $k_1$ with $k$, we obtain  
$$\hat{H}=\sum_{k} \sum_{n} t(n) e^{-i k \cdot n} c^\dagger(k)  c(k)$$
If we define energy dispersion $E(k)=\sum_{n} t(n) e^{-i k \cdot n}$, where $n$ is the summation of all hopping pairs, the Hamiltonian in the momentum space is 
$$\hat{H}=\sum_{k} E(k) c^\dagger(k)  c(k)$$


**Completion:**  
Following the example provided, we first rewrite the creation and annihilation operators in the real-space kinetic Hamiltonian $\hat{H}_{Kinetic}$ in terms of their momentum-space counterparts using the Fourier transformation and its inverse.

The kinetic Hamiltonian in real space is given by
$`\hat{H}_{Kinetic} = \sum_{s, i, j} t_s(R_i-R_j) c^\dagger_s(R_i) c_s(R_j)`$

Replacing $c^\dagger_s(R_i)$ and $c_s(R_j)$ with their Fourier transformations, we get
$`\hat{H}_{Kinetic} = \frac{1}{N} \sum_{s, i, j}\sum_{k_1, k_2} t_s(R_i-R_j) c^\dagger_s(k_1) e^{-i k_1\cdot R_i} c_s(k_2) e^{i k_2 \cdot R_j}`$

Now, we replace $R_i-R_j$ with $n$, and get
$`\hat{H}_{Kinetic} = \frac{1}{N} \sum_{s, i, n}\sum_{k_1, k_2} t_s(n) c^\dagger_s(k_1) e^{-i (k_1-k_2)\cdot R_i} c_s(k_2) e^{-i k_2 \cdot n}`$

We then use the identity $\frac{1}{N}\sum_{i} e^{-i (k_1-k_2)\cdot R_i} = \delta(k_1,k_2)$, and the Hamiltonian becomes
$`\hat{H}_{Kinetic} = \sum_{s, n}\sum_{k_1, k_2} t_s(n) e^{-i k_2 \cdot n} c^\dagger_s(k_1) c_s(k_2) \delta(k_1,k_2)`$

The Kronecker delta function allows us to remove the $k_2$ sum, yielding
$`\hat{H}_{Kinetic} = \sum_{s, n}\sum_{k_1} t_s(n) e^{-i k_1 \cdot n} c^\dagger_s(k_1) c_s(k_1)`$

Finally, if we define the energy dispersion for each spin $s$ as $E_s(k)=\sum_{n} t_s(n) e^{-i k \cdot n}$, and replace $k_1$ with $k$, the kinetic Hamiltonian in the momentum space is
$`\hat{H}_{Kinetic} = \sum_{s, k} E_s(k) c^\dagger_s(k)  c_s(k)`$

This is the final form of the kinetic Hamiltonian in momentum space, where $k$ ranges over the first Brillouin zone, and $s$ ranges over the two spin states.

## Convert interacting Hamiltonian in real space to momentum space (lattice version)
**Prompt:**  
Now you will be instructed to convert the interacting Hamiltonian $\hat{H}^{int}$ in the second quantized form from the basis in real space to the basis in momentum space.  
To do that, you should apply the Fourier transformation to $c_s^\dagger(R_i)$ in the real space to the $c_s^\dagger(k)$ in the momentum space, which is defined as $c_s^\dagger(k)= \frac{1}{\sqrt{N}} \sum_i c_s^\dagger(R_i) e^{i k \cdot R_i}$, where $i$ is integrated over all sites in the entire real space. You should follow the EXAMPLE below to apply the Fourier transformation.  
Express the interacting Hamiltonian $\hat{H}^{int}$ in terms of $c_s(k)$ and $c_s^\dagger(k)$. Simplify any summation index if possible.  

===  
EXAMPLE:  
Write an interacting Hamiltonian $\hat{H}^{int}$ in the second quantized form in the real space, $\hat{H}^{int}=\sum_{s,s'}\sum_{i,j} U(R_i-R_j) c_s^\dagger(R_i) c_{s'}^\dagger(R_j) c_{s'}(R_j) c_s(R_i)$, where $i,j$ are summed over the entire real space.  
Define the Fourier transformation $c_s^\dagger(k)=\frac{1}{\sqrt{N}} \sum_{i}c_s^\dagger(R_i) e^{i k \cdot R_i}$, where $i$ is integrated over the entire real space containing $N$ unit cells, $N$ is the number of unit cells.  
This leads to the inverse Fourier transformation $c_s^\dagger(R_i) = \frac{1}{\sqrt{N}} \sum_k c_s^\dagger(k) e^{-i k \cdot R_i}$, where $k$ is summed over the first Brillouin zone.  
Thus, substitute $c^\dagger(R_i)$ and $c(R_j)$ into $\hat{H}^{int}$, we get  
$$\hat{H}^{int} = \sum_{s,s'}\sum_{i,j} U(R_i-R_j) \frac{1}{\sqrt{N}} \sum_{k_1} c_s^\dagger(k_1) e^{-i k_1 \cdot R_i} \frac{1}{\sqrt{N}} \sum_{k_2} c_{s'}^\dagger(k_2) e^{-i k_2 \cdot R_j} \frac{1}{\sqrt{N}} \sum_{k_3} c_{s'}(k_3) e^{i k_3 \cdot R_j} \frac{1}{\sqrt{N}} \sum_{k_4} c_s(k_4) e^{i k_4 \cdot R_i}=\sum_{s,s'}\sum_{i,j}\frac{1}{N^2}\sum_{k_1,k_2,k_3,k_4}U(R_i-R_j)c_s^\dagger(k_1)c_{s'}^\dagger(k_2)c_{s'}(k_3)c_s(k_4)e^{-i(k_1-k_4)\cdot R_i} e^{-i(k_2-k_3)\cdot R_j}$$
Now make a replacement by defining $n= R_i-R_j$  
The Hamiltonian become  
$$\hat{H}^{int}=\frac{1}{N^2} \sum_{j,n} \sum_{s,s'} \sum_{k_1,k_2,k_3,k_4} U(n) c_s^\dagger(k_1)c_{s'}^\dagger(k_2)c_{s'}(k_3)c_s(k_4)e^{-i(k_1-k_4)\cdot n} e^{-i(k_1-k_4+k_2-k_3)\cdot r_j }$$
Because $\frac{1}{N}\sum_{i} e^{-i (k_1-k_4+k_2-k_3)\cdot R_i} = \sum\delta(k_1-k_4+k_2-k_3,G)$, where $\delta(..,..)$ is the Kronecker delta function, and $G$ is the all reciprocal lattices in the momentum space.  
Therefore,  
$$\hat{H}^{int}=\frac{1}{N}\sum_{s,s'}\sum_{k_1,k_2,k_3,k_4} \sum_{n} U(n) e^{-i (k_1-k_4) \cdot n} c_s^\dagger(k_1)c_{s'}^\dagger(k_2)c_{s'}(k_3)c_s(k_4) \sum_{G} \delta(k_1-k_4+k_2-k_3,G)$$
If we define interaction in the momentum space $U(k)=\sum_{n} U(n) e^{-i k \cdot n}$, where $n$ is the summation of all hopping pairs, the interacting Hamiltonian in the momentum space is  
$$\hat{H}^{int}=\frac{1}{N}\sum_{s,s'}\sum_{k_1,k_2,k_3,k_4}  U(k_1-k_4) c_s^\dagger(k_1)c_{s'}^\dagger(k_2)c_{s'}(k_3)c_s(k_4) \sum_{G} \delta(k_1-k_4+k_2-k_3,G)$$


**Completion:**  
Following the provided example, we apply the Fourier transformation to the interacting Hamiltonian in real space, and we start with:

$$
\hat{H}^{int} = \frac{1}{2} \sum_{s, s', i, j} U(R_i-R_j) c_s^\dagger(R_i) c_{s'}^\dagger(R_j) c_{s'}(R_j) c_s(R_i)
$$

After substituting $c_s^\dagger(R_i)$, $c_{s'}^\dagger(R_j)$, $c_{s'}(R_j)$, and $c_s(R_i)$ with their Fourier transformations, the Hamiltonian becomes:

$$
\hat{H}^{int} = \frac{1}{2N^2} \sum_{s, s', i, j} \sum_{k_1, k_2, k_3, k_4} U(R_i-R_j) c_s^\dagger(k_1) e^{-i k_1 \cdot R_i} c_{s'}^\dagger(k_2) e^{-i k_2 \cdot R_j} c_{s'}(k_3) e^{i k_3 \cdot R_j} c_s(k_4) e^{i k_4 \cdot R_i}
$$

We then replace $R_i-R_j$ with $n$ and obtain:

$$
\hat{H}^{int} = \frac{1}{2N^2} \sum_{s, s', n, j} \sum_{k_1, k_2, k_3, k_4} U(n) c_s^\dagger(k_1) e^{-i k_1 \cdot n} c_{s'}^\dagger(k_2) c_{s'}(k_3) c_s(k_4) e^{i k_4 \cdot n} e^{-i (k_1 - k_4 + k_2 - k_3) \cdot R_j}
$$

Next, we use the identity $\frac{1}{N} \sum_{j} e^{-i (k_1-k_4+k_2-k_3) \cdot R_j} = \sum_G \delta(k_1-k_4+k_2-k_3, G)$, where $\delta(..,..)$ is the Kronecker delta function and $G$ includes all reciprocal lattice vectors. This gives us:

$$
\hat{H}^{int} = \frac{1}{2N} \sum_{s, s'} \sum_{k_1, k_2, k_3, k_4} \sum_n U(n) e^{-i (k_1 - k_4) \cdot n} c_s^\dagger(k_1) c_{s'}^\dagger(k_2) c_{s'}(k_3) c_s(k_4) \sum_G \delta(k_1-k_4+k_2-k_3, G)
$$

Defining the interaction in momentum space as $U(k) = \sum_n U(n) e^{-i k \cdot n}$, we can finally write the interacting Hamiltonian in momentum space as:

$$
\hat{H}^{int} = \frac{1}{2N} \sum_{s, s'} \sum_{k_1, k_2, k_3, k_4} U(k_1 - k_4) c_s^\dagger(k_1) c_{s'}^\dagger(k_2) c_{s'}(k_3) c_s(k_4) \sum_G \delta(k_1-k_4+k_2-k_3, G)
$$

Please note that in this expression, the indices $k_1$, $k_2$, $k_3$, $k_4$ are summed over the first Brillouin zone, and the indices $s$ and $s'$ range over the two spin states. The term $\sum_G \delta(k_1-k_4+k_2-k_3, G)$ takes care of momentum conservation due to the translational symmetry of the lattice, with $G$ being all the reciprocal lattice vectors. This term sets $k_1 - k_4 + k_2 - k_3$ equal to a reciprocal lattice vector $G$, as can be observed from the properties of the Kronecker delta. The factor of $1/2$ is used to avoid double counting since every pair of electrons is counted twice in the interaction term.

# Hartree-Fock approximation
## Wick’s theorem
**Prompt:**  
Now You will be instructed to perform a Hartree-Fock approximation to expand the interaction term $\hat{H}^{int}$.  
You should use Wick's theorem to expand the four-fermion term in $\hat{H}^{int}$ into quadratic terms. You should strictly follow the EXAMPLE below to expand using Wick's theorem, and be extremely cautious about the order of the index and sign before each term.  
You should only preserve the normal terms. Here, the normal terms mean the product of creation operator and annihilation operator.  
Return the expanded interaction term $\hat{H}^{int}$ after Hartree-Fock approximation $\hat{H}^{int,HF}$.  
Use the following conventions for the symbols (You should also obey the conventions in all my previous prompts if you encounter undefined symbols. If you find it is never defined or has conflicts in the conventions, you should stop and let me know):  
$\langle c_{s}^\dagger(k_1) c_{s'}(k_2) \rangle$ : expectation of $c_{s}^\dagger(k_1) c_{s'}(k_2)$ over the many-body ground states.  
$\hat{H}^{int,HF}$ : Interaction term after Hartree-Fock approximation  

===  
EXAMPLE:  
For a four-fermion term $a_1^\dagger a_2^\dagger a_3 a_4$, using Wick's theorem and preserving only the normal terms. this is expanded as $a_1^\dagger a_2^\dagger a_3 a_4 = \langle a_1^\dagger a_4 \rangle a_2^\dagger a_3 + \langle a_2^\dagger a_3 \rangle  a_1^\dagger a_4 - \langle a_1^\dagger a_4 \rangle \langle a_2^\dagger a_3\rangle - \langle a_1^\dagger a_3 \rangle a_2^\dagger a_4 - \langle a_2^\dagger a_4 \rangle a_1^\dagger a_3 + \langle a_1^\dagger a_3\rangle \langle a_2^\dagger a_4 \rangle$  
Be cautious about the order of the index and sign before each term here.

**Completion:**  
Following the provided example, we apply the Hartree-Fock approximation and Wick's theorem to the interaction term in the Hamiltonian. The four-fermion term in $\hat{H}^{int}$ is

$$
c_s^\dagger(k_1) c_{s'}^\dagger(k_2) c_{s'}(k_3) c_s(k_4).
$$

Applying Wick's theorem and preserving only the normal terms, we get:

$$
c_s^\dagger(k_1) c_{s'}^\dagger(k_2) c_{s'}(k_3) c_s(k_4) = \langle c_s^\dagger(k_1) c_s(k_4) \rangle c_{s'}^\dagger(k_2) c_{s'}(k_3) + \langle c_{s'}^\dagger(k_2) c_{s'}(k_3) \rangle c_s^\dagger(k_1) c_s(k_4) - \langle c_s^\dagger(k_1) c_s(k_4) \rangle \langle c_{s'}^\dagger(k_2) c_{s'}(k_3) \rangle \\ - \langle c_s^\dagger(k_1) c_{s'}(k_3) \rangle c_{s'}^\dagger(k_2) c_s(k_4) - \langle c_{s'}^\dagger(k_2) c_s(k_4) \rangle c_s^\dagger(k_1) c_{s'}(k_3) + \langle c_s^\dagger(k_1) c_{s'}(k_3) \rangle \langle c_{s'}^\dagger(k_2) c_s(k_4) \rangle.
$$

Therefore, the expanded interaction term $\hat{H}^{int}$ after Hartree-Fock approximation $\hat{H}^{int,HF}$ becomes:

$$
\hat{H}^{int,HF} = \frac{1}{2N} \sum_{s, s'} \sum_{k_1, k_2, k_3, k_4} U(k_1 - k_4) \left( \langle c_s^\dagger(k_1) c_s(k_4) \rangle c_{s'}^\dagger(k_2) c_{s'}(k_3) + \langle c_{s'}^\dagger(k_2) c_{s'}(k_3) \rangle c_s^\dagger(k_1) c_s(k_4) - \langle c_s^\dagger(k_1) c_s(k_4) \rangle \langle c_{s'}^\dagger(k_2) c_{s'}(k_3) \rangle \\ - \langle c_s^\dagger(k_1) c_{s'}(k_3) \rangle c_{s'}^\dagger(k_2) c_s(k_4) - \langle c_{s'}^\dagger(k_2) c_s(k_4) \rangle c_s^\dagger(k_1) c_{s'}(k_3) + \langle c_s^\dagger(k_1) c_{s'}(k_3) \rangle \langle c_{s'}^\dagger(k_2) c_s(k_4) \rangle \right) \sum_G \delta(k_1-k_4+k_2-k_3, G).
$$

## Construct full Hamiltonian after HF
**Prompt:**  
Now you will be instructed to construct the entire Hamiltonian after the Hartree-Fock approximation $\hat{H}^{HF}$. 
You should first recall the Kinetic Hamiltonian $`\hat{H}_{Kinetic}`$, which is $`\hat{H}_{Kinetic}=\sum_{s, k} E_s(k) c_s^{\dagger}(k) c_s(k)`$.  
You should then combine $\hat{H}_{Kinetic}$ with the interacting Hamiltonian $\hat{H}^{int,HF}$ after the Hartree-Fock approximation, which is the entire Hamiltonian $\hat{H}^{HF}$ after Hartree-Fock.  
Return the expression for $\hat{H}^{HF}$.  

Use the following conventions for the symbols (You should also obey the conventions in all my previous prompts if you encounter undefined symbols. If you find it is never defined or has conflicts in the conventions, you should stop and let me know):  
$\hat{H}^{HF}$ : the entire Hamiltonian after the Hartree-Fock approximation

**Completion:**  
The Hartree-Fock Hamiltonian $\hat{H}^{HF}$ is given by the sum of the kinetic Hamiltonian $\hat{H}_{Kinetic}$ and the interacting Hamiltonian $\hat{H}^{int,HF}$ after the Hartree-Fock approximation. Hence, we can write:

$$
\hat{H}^{HF} = \hat{H}_{Kinetic} + \hat{H}^{int,HF}.
$$

Substituting in the given expressions for $\hat{H}_{Kinetic}$ and $\hat{H}^{int,HF}$, we get:

$$
\hat{H}^{HF} = \sum_{s, k} E_s(k) c_s^{\dagger}(k) c_s(k) + \frac{1}{2N} \sum_{s, s'} \sum_{k_1, k_2, k_3, k_4} U(k_1 - k_4) \left( \langle c_s^\dagger(k_1) c_s(k_4) \rangle c_{s'}^\dagger(k_2) c_{s'}(k_3) + \langle c_{s'}^\dagger(k_2) c_{s'}(k_3) \rangle c_s^\dagger(k_1) c_s(k_4) - \langle c_s^\dagger(k_1) c_s(k_4) \rangle \langle c_{s'}^\dagger(k_2) c_{s'}(k_3) \rangle \\ - \langle c_s^\dagger(k_1) c_{s'}(k_3) \rangle c_{s'}^\dagger(k_2) c_s(k_4) - \langle c_{s'}^\dagger(k_2) c_s(k_4) \rangle c_s^\dagger(k_1) c_{s'}(k_3) + \langle c_s^\dagger(k_1) c_{s'}(k_3) \rangle \langle c_{s'}^\dagger(k_2) c_s(k_4) \rangle \right) \sum_G \delta(k_1-k_4+k_2-k_3, G).
$$

This is the complete expression for the Hamiltonian after the Hartree-Fock approximation.

## Extract quadratic Hamiltonian (can expand expectation, TBD)
**Prompt:**  
You will be instructed to extract the quadratic terms in the $\hat{H}^{HF}$.
The quadratic terms mean terms that are proportional to $b^\dagger b$, which excludes terms that are solely expectations or products of expectations.
Return the quadratic Hamiltonian $\hat{H}^{HF,2}$.

<<<<<<< HEAD
Use the following conventions for the symbols (You should also obey the conventions in all my previous prompts if you encounter undefined symbols. If you find it is never defined or has conflicts in the conventions, you should stop and let me know):
$\hat{H}^{HF,2}$ : the quadratic terms in \hat{H}^{HF}$.
=======
Use the following conventions for the symbols (You should also obey the conventions in all my previous prompts if you encountered undefined symbols. If you find it is never defined or has conflicts in the conventions, you should stop and let me know):
$\hat{H}^{HF,2}$ : the quadratic terms in $\hat{H}^{HF}$.
>>>>>>> 5e304024

**Completion:**  
The quadratic terms in the Hartree-Fock Hamiltonian, $\hat{H}^{HF,2}$, include the kinetic Hamiltonian and those interaction terms that are bilinear in fermionic creation and annihilation operators:

$`\hat{H}^{HF,2} = \hat{H}_{Kinetic} + \frac{1}{2N} \sum_{s, s'} \sum_{k_1, k_2, k_3, k_4} U(k_1 - k_4) \left( \langle c_s^\dagger(k_1) c_s(k_4) \rangle c_{s'}^\dagger(k_2) c_{s'}(k_3) + \langle c_{s'}^\dagger(k_2) c_{s'}(k_3) \rangle c_s^\dagger(k_1) c_s(k_4) - \langle c_s^\dagger(k_1) c_{s'}(k_3) \rangle c_{s'}^\dagger(k_2) c_s(k_4) - \langle c_{s'}^\dagger(k_2) c_s(k_4) \rangle c_s^\dagger(k_1) c_{s'}(k_3) \right) \sum_G \delta(k_1-k_4+k_2-k_3, G).`$

Here, the quadratic terms are terms that contain a fermionic creation operator $c_s^\dagger(k)$ and a fermionic annihilation operator $c_s(k)$ with the same spin and momentum, possibly multiplied by expectation values of fermionic operators. Note that terms that are solely products of expectation values are not included in $\hat{H}^{HF,2}$.

<|MERGE_RESOLUTION|>--- conflicted
+++ resolved
@@ -249,13 +249,8 @@
 The quadratic terms mean terms that are proportional to $b^\dagger b$, which excludes terms that are solely expectations or products of expectations.
 Return the quadratic Hamiltonian $\hat{H}^{HF,2}$.
 
-<<<<<<< HEAD
 Use the following conventions for the symbols (You should also obey the conventions in all my previous prompts if you encounter undefined symbols. If you find it is never defined or has conflicts in the conventions, you should stop and let me know):
-$\hat{H}^{HF,2}$ : the quadratic terms in \hat{H}^{HF}$.
-=======
-Use the following conventions for the symbols (You should also obey the conventions in all my previous prompts if you encountered undefined symbols. If you find it is never defined or has conflicts in the conventions, you should stop and let me know):
 $\hat{H}^{HF,2}$ : the quadratic terms in $\hat{H}^{HF}$.
->>>>>>> 5e304024
 
 **Completion:**  
 The quadratic terms in the Hartree-Fock Hamiltonian, $\hat{H}^{HF,2}$, include the kinetic Hamiltonian and those interaction terms that are bilinear in fermionic creation and annihilation operators:
