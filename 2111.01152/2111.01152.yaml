--- conflicted
+++ resolved
@@ -90,112 +90,67 @@
       human:
       score:
         Haining: 2
-<<<<<<< HEAD
-        Will: 2
-        Yasaman:
-=======
-        Will:
-        Yasaman: 2
->>>>>>> 30f75251
+        Will: 2
+        Yasaman: 2
     parabolic|Dirac|cos:
       LLM: parabolic
       human:
       score:
         Haining: 2
-<<<<<<< HEAD
-        Will: 0
-        Yasaman:
-=======
-        Will:
-        Yasaman: 2
->>>>>>> 30f75251
+        Will: 0
+        Yasaman: 2
     electrons|holes:
       LLM: electrons
       human: holes
       score:
         Haining: 0
-<<<<<<< HEAD
-        Will: 0
-        Yasaman:
-=======
-        Will:
-        Yasaman: 0
->>>>>>> 30f75251
+        Will: 0
+        Yasaman: 0
     In addition, a shift of {momentum_shift} in the momentum {k_symbol} for {shifted_Ek}, respectively.:
       LLM: true
       human:
       score:
         Haining: 2
-<<<<<<< HEAD
-        Will: 2
-        Yasaman:
-=======
-        Will:
+        Will: 2
         Yasaman: 2
         # check
->>>>>>> 30f75251
     momentum_shift:
       LLM: $\bm{\kappa}=\frac{4\pi}{3a_M}\left(1,0\right)$
       human: $+\kappa$ and $-\kappa$
       score:
         Haining: 1
-<<<<<<< HEAD
-        Will: 0
-        Yasaman:
-=======
-        Will:
+        Will: 0
         Yasaman: 1
         # partial credit
->>>>>>> 30f75251
     k_symbol:
       LLM: $\bm{k}$
       human:
       score:
         Haining: 2
-<<<<<<< HEAD
-        Will: 2
-        Yasaman:
-=======
-        Will:
-        Yasaman: 2
->>>>>>> 30f75251
+        Will: 2
+        Yasaman: 2
     shifted_Ek:
       LLM: $\bm{k}-\tau \bm{\kappa}$
       human: $E_{t,+K}$ and $E_{t,-K}$
       score:
         Haining: 0
-<<<<<<< HEAD
-        Will: 1
-        Yasaman:
-=======
-        Will:
+        Will: 1
         Yasaman: 1
         # partial credit, challenging when symbol doesn’t explicitly appear
->>>>>>> 30f75251
     r_symbol:
       LLM: \bm{r}
       human:
       score:
         Haining: 2
-<<<<<<< HEAD
-        Will: 2
-        Yasaman:
-=======
-        Will:
-        Yasaman: 2
->>>>>>> 30f75251
+        Will: 2
+        Yasaman: 2
     kinetic_symbol:
       LLM: $\hat{\mathcal{H}}_0$
       human:
       score:
         Haining: 2
-<<<<<<< HEAD
-        Will: 2
-        Yasaman:
-=======
-        Will:
-        Yasaman: 2
->>>>>>> 30f75251
+        Will: 2
+        Yasaman: 2
     definition_of_variables:
       LLM: $\tau=\pm 1$ represents $\pm K$ valleys, $\bm{\kappa}=\frac{4\pi}{3a_M}\left(1,0\right)$  is
         at a corner of the  moir\'e Brillouin zone, the $2\times 2$ Hamiltonian hybridizes
@@ -208,14 +163,8 @@
       human:
       score:
         Haining: 2
-<<<<<<< HEAD
-        Will: 2
-        Yasaman:
-=======
-        Will:
-        Yasaman: 1
-        # partial credit for missing reference to operators
->>>>>>> 30f75251
+        Will: 2
+        Yasaman: 1
 - task: Construct Potential Hamiltonian (continuum version)
   source:
     2111.01152.tex:
@@ -228,39 +177,24 @@
       human:
       score:
         Haining: 2
-<<<<<<< HEAD
-        Will: 2
-        Yasaman:
-=======
-        Will:
+        Will: 2
         Yasaman: 2
         # valid given excerpt
->>>>>>> 30f75251
     real|momentum:
       LLM: momentum
       human: real
       score:
         Haining: 0
-<<<<<<< HEAD
-        Will: 0
-        Yasaman:
-=======
-        Will:
-        Yasaman: 0
->>>>>>> 30f75251
+        Will: 0
+        Yasaman: 0
     single-particle|second-quantized:
       LLM: second-quantized
       human: single-particle
       score:
         Haining: 0
-<<<<<<< HEAD
-        Will: 0
-        Yasaman:
-=======
-        Will:
+        Will: 0
         Yasaman: 2
         # check: clarification re terminology for this task
->>>>>>> 30f75251
     diagonal_potential:
       LLM: $-\frac{\hbar^2\bm{k}^2}{2m_\mathfrak{b}}+\Delta_{\mathfrak{b}}(\bm{r})$
         and $-\frac{\hbar^2\left(\bm{k}-\tau \bm{\kappa}\right)^2}{2m_\mathfrak{t}}+
@@ -268,37 +202,22 @@
       human: $\Delta_l(r)$
       score:
         Haining: 0
-<<<<<<< HEAD
-        Will: 1
-        Yasaman:
-=======
-        Will:
-        Yasaman: 0
->>>>>>> 30f75251
+        Will: 1
+        Yasaman: 0
     interaction_degrees_of_freedom:
       LLM: the bottom layer ($\mathfrak{b}$) and top layer ($\mathfrak{t}$)
       human: $t$ and $b$
       score:
         Haining: 1
-<<<<<<< HEAD
-        Will: 1
-        Yasaman:
-=======
-        Will:
-        Yasaman: 2
->>>>>>> 30f75251
+        Will: 1
+        Yasaman: 2
     offdiagonal_potential:
       LLM: $\Delta_{\text{T},\tau}(\bm{r})$ and $\Delta_{\text{T},\tau}^\dag(\bm{r})$
       human:
       score:
         Haining: 2
-<<<<<<< HEAD
-        Will: 2
-        Yasaman:
-=======
-        Will:
-        Yasaman: 2
->>>>>>> 30f75251
+        Will: 2
+        Yasaman: 2
     definition_of_variables:
       LLM: $\tau=\pm 1$ represents $\pm K$ valleys, $\bm{\kappa}=\frac{4\pi}{3a_M}\left(1,0\right)$
         is at a corner of the moir\'e Brillouin zone, the effective mass $(m_{\mathfrak{b}},m_{\mathfrak{t}})=(0.65,0.35)m_e$
@@ -307,15 +226,9 @@
       human:
       score:
         Haining: 2
-<<<<<<< HEAD
-        Will: 2
-        Yasaman:
-=======
-        Will:
+        Will: 2
         Yasaman: 1
         # partial credit for missing operator reference
-        
->>>>>>> 30f75251
 - task: Define each term in Potential Hamiltonian (continuum version)
   source:
     2111.01152.tex:
@@ -329,14 +242,9 @@
       human:
       score:
         Haining: 2
-<<<<<<< HEAD
-        Will: 2
-        Yasaman:
-=======
-        Will:
+        Will: 2
         Yasaman: 0
         # because SM info is included in excerpt, a better answer would be \Delta(r)
->>>>>>> 30f75251
     Potential_variables:
       LLM: $\Delta_{\mathfrak{b}}(\bm{r})$, $\Delta_{\text{T},\tau}(\bm{r})$, $-\frac{\hbar^2\bm{k}^2}{2m_\mathfrak{b}}$,
         $-\frac{\hbar^2\left(\bm{k}-\tau \bm{\kappa}\right)^2}{2m_\mathfrak{t}}$,
@@ -344,13 +252,8 @@
       human: the intralayer potential $\Delta_l(r)$ and interlayer tunneling $\Delta_{T,\tau}(r)$
       score:
         Haining: 1
-<<<<<<< HEAD
-        Will: 1
-        Yasaman:
-=======
-        Will:
-        Yasaman: 1
->>>>>>> 30f75251
+        Will: 1
+        Yasaman: 1
     expression_diag:
       LLM: $-\frac{\hbar^2\bm{k}^2}{2m_\mathfrak{b}}+\Delta_{\mathfrak{b}}(\bm{r})$
         and $-\frac{\hbar^2\left(\bm{k}-\tau \bm{\kappa}\right)^2}{2m_\mathfrak{t}}+
@@ -359,13 +262,8 @@
         \cdot r  +\psi_b)$
       score:
         Haining: 1
-<<<<<<< HEAD
-        Will: 2
-        Yasaman:
-=======
-        Will:
-        Yasaman: 1
->>>>>>> 30f75251
+        Will: 2
+        Yasaman: 1
     expression_offdiag:
       LLM: $\Delta_{\text{T},\tau}(\bm{r})$ and $\Delta_{\text{T},\tau}^\dag(\bm{r})$
       human: $\Delta_{T,+K}(r)=w(1+\omega^{1}e^{i g_2 \cdot r} + \omega^{2} e^{i g_3
@@ -373,14 +271,9 @@
         e^{-i g_3 \cdot r})$.
       score:
         Haining: 1
-<<<<<<< HEAD
-        Will: 2
-        Yasaman:
-=======
-        Will:
+        Will: 2
         Yasaman: 2
         # fine to not write out expression
->>>>>>> 30f75251
     definition_of_variables:
       LLM: $\tau=\pm 1$ represents $\pm K$ valleys, $\bm{\kappa}=\frac{4\pi}{3a_M}\left(1,0\right)$
         is at a corner of the moiré Brillouin zone, $m_{\mathfrak{b}}$ and $m_{\mathfrak{t}}$
@@ -393,14 +286,9 @@
       human:
       score:
         Haining: 2
-<<<<<<< HEAD
-        Will: 2
-        Yasaman:
-=======
-        Will:
+        Will: 2
         Yasaman: 1
         # partial credit for missing operator reference
->>>>>>> 30f75251
 - task: Convert from single-particle to second-quantized form, return in matrix
   source:
     2111.01152_SM.tex:
@@ -411,38 +299,23 @@
       human:
       score:
         Haining: 2
-<<<<<<< HEAD
-        Will: 2
-        Yasaman:
-=======
-        Will:
-        Yasaman: 2
->>>>>>> 30f75251
+        Will: 2
+        Yasaman: 2
     nonint_symbol:
       LLM: $\hat{\mathcal{H}}_0$
       human:
       score:
         Haining: 2
-<<<<<<< HEAD
-        Will: 2
-        Yasaman:
-=======
-        Will:
-        Yasaman: 2
->>>>>>> 30f75251
+        Will: 2
+        Yasaman: 2
     kinetic_symbol:
       LLM: $-\frac{\hbar^2\bm{k}^2}{2m_\mathfrak{b}}$ and $-\frac{\hbar^2\left(\bm{k}-\tau
         \bm{\kappa}\right)^2}{2m_\mathfrak{t}}$
       human:
       score:
         Haining: 2
-<<<<<<< HEAD
-        Will: 1
-        Yasaman:
-=======
-        Will:
-        Yasaman: 2
->>>>>>> 30f75251
+        Will: 1
+        Yasaman: 2
     potential_symbol:
       LLM: $\Delta_{\mathfrak{b},\tau}(\bm{r})$, $\Delta_{\text{T},\tau}(\bm{r})$,
         $\Delta_{\text{T},\tau}^\dag(\bm{r})$, $\Delta_\mathfrak{t,\tau}(\bm{r})$,
@@ -450,37 +323,22 @@
       human:
       score:
         Haining: 2
-<<<<<<< HEAD
-        Will: 1
-        Yasaman:
-=======
-        Will:
-        Yasaman: 2
->>>>>>> 30f75251
+        Will: 1
+        Yasaman: 2
     $r$|$k$:
       LLM: $r$
       human:
       score:
         Haining: 2
-<<<<<<< HEAD
-        Will: 2
-        Yasaman:
-=======
-        Will:
-        Yasaman: 2
->>>>>>> 30f75251
+        Will: 2
+        Yasaman: 2
     second_nonint_symbol:
       LLM:
       human: $\hat{H}^{0}$
       score:
         Haining: 0
-<<<<<<< HEAD
-        Will: 0
-        Yasaman:
-=======
-        Will:
-        Yasaman: 2
->>>>>>> 30f75251
+        Will: 0
+        Yasaman: 2
     definition_of_variables:
       LLM: $\tau=\pm $ represents $\pm K$ valleys, $\hbar \bm{k} = -i \hbar \partial_{\bm{r}}$
         is the momentum operator, $\bm{\kappa}=\frac{4\pi}{3a_M}\left(1,0\right)$  is
@@ -490,14 +348,9 @@
       human:
       score:
         Haining: 2
-<<<<<<< HEAD
-        Will: 2
-        Yasaman:
-=======
-        Will:
+        Will: 2
         Yasaman: 1
         # partial credit for not including operator reference
->>>>>>> 30f75251
 - task: Convert from single-particle to second-quantized form, return in summation
     (expand the matrix)
   source:
@@ -509,38 +362,23 @@
       human:
       score:
         Haining: 2
-<<<<<<< HEAD
-        Will: 0
-        Yasaman:
-=======
-        Will:
-        Yasaman: 2
->>>>>>> 30f75251
+        Will: 0
+        Yasaman: 2
     matrix_element_symbol:
       LLM: $H_{\tau}$
       human:
       score:
         Haining: 2
-<<<<<<< HEAD
-        Will: 0
-        Yasaman:
-=======
-        Will:
-        Yasaman: 2
->>>>>>> 30f75251
+        Will: 0
+        Yasaman: 2
     basis_symbol:
       LLM: $\Psi_{\tau}$
       human:
       score:
         Haining: 2
-<<<<<<< HEAD
-        Will: 2
-        Yasaman:
-=======
-        Will:
+        Will: 2
         Yasaman: 2
         # this is surprising! 
->>>>>>> 30f75251
     definition_of_variables:
       LLM: $\hat{\mathcal{H}}_0$ is the second-quantized form Hamiltonian, $H_{\tau}$
         is the matrix element, and $\Psi_{\tau}$ is the basis. $\tau=\pm $ represents
@@ -552,13 +390,8 @@
       human:
       score:
         Haining: 2
-<<<<<<< HEAD
-        Will: 2
-        Yasaman:
-=======
-        Will:
-        Yasaman: 2
->>>>>>> 30f75251
+        Will: 2
+        Yasaman: 2
 - task: Convert noninteracting Hamiltonian in real space to momentum space (continuum
     version)
   source:
@@ -571,25 +404,15 @@
       human:
       score:
         Haining: 2
-<<<<<<< HEAD
-        Will: 2
-        Yasaman:
-=======
-        Will:
-        Yasaman: 2
->>>>>>> 30f75251
+        Will: 2
+        Yasaman: 2
     momentum_creation_op:
       LLM: $c_{\bm{k}_{\alpha},l_{\alpha},\tau}^\dagger$
       human:
       score:
         Haining: 2
-<<<<<<< HEAD
-        Will: 2
-        Yasaman:
-=======
-        Will:
-        Yasaman: 2
->>>>>>> 30f75251
+        Will: 2
+        Yasaman: 2
     definition_of_Fourier_Transformation:
       LLM: 
         $\hat{\mathcal{H}}_0=\sum_{\bm{k}_{\alpha},\bm{k}_{\beta}}\sum_{l_{\alpha},l_{\beta}}\sum_{\tau}
@@ -599,49 +422,29 @@
         e^{i k \cdot r}$
       score:
         Haining: 0
-<<<<<<< HEAD
-        Will: 2
-        Yasaman:
-=======
-        Will:
-        Yasaman: 0
->>>>>>> 30f75251
+        Will: 2
+        Yasaman: 0
     real_variable:
       LLM: $\bm{r}$
       human:
       score:
         Haining: 2
-<<<<<<< HEAD
-        Will: 2
-        Yasaman:
-=======
-        Will:
-        Yasaman: 2
->>>>>>> 30f75251
+        Will: 2
+        Yasaman: 2
     entire_real|first_Brillouin_Zone:
       LLM: entire real space
       human:
       score:
         Haining: 2
-<<<<<<< HEAD
         Will: (?)
-        Yasaman:
-=======
-        Will:
-        Yasaman: 2
->>>>>>> 30f75251
+        Yasaman: 2
     second_nonint_symbol:
       LLM: $\hat{\mathcal{H}}_0$
       human:
       score:
         Haining: 2
-<<<<<<< HEAD
-        Will: 2
-        Yasaman:
-=======
-        Will:
-        Yasaman: 2
->>>>>>> 30f75251
+        Will: 2
+        Yasaman: 2
     definition_of_variables:
       LLM: $\tau=\pm $ represents $\pm K$ valleys, $\hbar \bm{k} = -i \hbar \partial_{\bm{r}}$
         is the momentum operator, $\bm{\kappa}=\frac{4\pi}{3a_M}\left(1,0\right)$  is
@@ -658,13 +461,8 @@
       human:
       score:
         Haining: 2
-<<<<<<< HEAD
-        Will: 2
-        Yasaman:
-=======
-        Will:
-        Yasaman: 2
->>>>>>> 30f75251
+        Will: 2
+        Yasaman: 2
 - task: Particle-hole transformation
   source:
     2111.01152_SM.tex:
@@ -675,101 +473,62 @@
       human:
       score:
         Haining: 2
-<<<<<<< HEAD
         Will: 2
         Yasaman:
-=======
-        Will:
-        Yasaman: 2
->>>>>>> 30f75251
+        Yasaman: 2
     particle_op:
       LLM: $c_{\bm{k},l,\tau}^\dagger$
       human:
       score:
         Haining: 2
-<<<<<<< HEAD
-        Will: 2
-        Yasaman:
-=======
-        Will:
-        Yasaman: 2
->>>>>>> 30f75251
+        Will: 2
+        Yasaman: 2
     particle_creation_op:
       LLM: $c_{\bm{k},l,\tau}^\dagger$
       human:
       score:
         Haining: 2
-<<<<<<< HEAD
-        Will: 2
-        Yasaman:
-=======
-        Will:
-        Yasaman: 2
->>>>>>> 30f75251
+        Will: 2
+        Yasaman: 2
     hole_creation_op:
       LLM: $b_{\bm{k},l,\tau}$
       human:
       score:
         Haining: 2
-<<<<<<< HEAD
-        Will: 2
-        Yasaman:
-=======
-        Will:
+        Will: 2
         Yasaman: 0
         # why no dagger?
->>>>>>> 30f75251
     particle_annihilation_op:
       LLM: $c_{\bm{k},l,\tau}$
       human:
       score:
         Haining: 2
-<<<<<<< HEAD
-        Will: 2
-        Yasaman:
-=======
-        Will:
-        Yasaman: 2
->>>>>>> 30f75251
+        Will: 2
+        Yasaman: 2
     hole_annihilation_op:
       LLM: $b_{\bm{k},l,\tau}^\dagger$
       human:
       score:
         Haining: 2
-<<<<<<< HEAD
-        Will: 2
-        Yasaman:
-=======
-        Will:
+        Will: 2
         Yasaman: 0
         # should haven no dagger?
->>>>>>> 30f75251
     second_nonint_symbol:
       LLM: $\hat{\mathcal{H}}_0$
       human:
       score:
         Haining: 2
-<<<<<<< HEAD
-        Will: 2
-        Yasaman:
-=======
-        Will:
-        Yasaman: 2
->>>>>>> 30f75251
+        Will: 2
+        Yasaman: 2
     definition_of_variables:
       LLM: The hole operator is defined as $b_{\bm{k},l,\tau}=c_{\bm{k},l,\tau}^\dagger$.
         The Hamiltonian in the hole basis is represented as $\hat{\mathcal{H}}_0$.
       human:
       score:
         Haining: 2
-<<<<<<< HEAD
-        Will: 2
-        Yasaman:
-=======
-        Will:
+        Will: 2
         Yasaman: 1
         # partial credit for not including hamiltonian matrix elements
->>>>>>> 30f75251
 - task: Simplify the Hamiltonian in the particle-hole basis
   source:
     2111.01152_SM.tex:
@@ -780,74 +539,43 @@
       human:
       score:
         Haining: 2
-<<<<<<< HEAD
-        Will: 2
-        Yasaman:
-=======
-        Will:
-        Yasaman: 2
->>>>>>> 30f75251
+        Will: 2
+        Yasaman: 2
     hole_op:
       LLM: $b_{\bm{k},l,\tau}$
       human:
       score:
         Haining: 2
-<<<<<<< HEAD
-        Will: 2
-        Yasaman:
-=======
-        Will:
-        Yasaman: 2
->>>>>>> 30f75251
+        Will: 2
+        Yasaman: 2
     index_1:
       LLM: $\bm{k}_{\alpha}$
       human:
       score:
         Haining: 2
-<<<<<<< HEAD
-        Will: 2
-        Yasaman:
-=======
-        Will:
-        Yasaman: 2
->>>>>>> 30f75251
+        Will: 2
+        Yasaman: 2
     index_2:
       LLM: $\bm{k}_{\beta}$
       human:
       score:
         Haining: 2
-<<<<<<< HEAD
-        Will: 2
-        Yasaman:
-=======
-        Will:
-        Yasaman: 2
->>>>>>> 30f75251
+        Will: 2
+        Yasaman: 2
     op:
       LLM: $b_{\bm{k},l,\tau}$
       human:
       score:
         Haining: 2
-<<<<<<< HEAD
-        Will: 1
-        Yasaman:
-    Ham_op:
-=======
-        Will:
+        Will: 1
         Yasaman: 2
     Ham_op: 
->>>>>>> 30f75251
       LLM: $[h^{(\tau)}]^{\intercal}_{\bm{k}_{\alpha}l_{\alpha},\bm{k}_{\beta}l_{\beta}}$
       human:
       score:
         Haining: 2
-<<<<<<< HEAD
-        Will: 2
-        Yasaman:
-=======
-        Will:
-        Yasaman: 2
->>>>>>> 30f75251
+        Will: 2
+        Yasaman: 2
     definition_of_variables:
       LLM: $b_{\bm{k},l,\tau}=c_{\bm{k},l,\tau}^\dagger$, and $\hat{\mathcal{H}}_0$
         is defined as $\hat{\mathcal{H}}_0 = \sum_\tau\Tr 
@@ -857,13 +585,8 @@
       human:
       score:
         Haining: 2
-<<<<<<< HEAD
-        Will: 2
-        Yasaman:
-=======
-        Will:
-        Yasaman: 2
->>>>>>> 30f75251
+        Will: 2
+        Yasaman: 2
 - task: Construct interaction Hamiltonian (momentum space)
   source:
     2111.01152_SM.tex:
@@ -874,100 +597,60 @@
       human:
       score:
         Haining: 2
-<<<<<<< HEAD
-        Will: 2
-        Yasaman:
-=======
-        Will:
-        Yasaman: 2
->>>>>>> 30f75251
+        Will: 2
+        Yasaman: 2
     index_of_operator:
       LLM:
       human: the valley index and layer index
       score:
         Haining: 0
-<<<<<<< HEAD
-        Will: 0
-        Yasaman:
-=======
-        Will:
-        Yasaman: 0
->>>>>>> 30f75251
+        Will: 0
+        Yasaman: 0
     momentum:
       LLM:
       human: momentum
       score:
         Haining: 0
-<<<<<<< HEAD
-        Will: 0
-        Yasaman:
-=======
-        Will:
-        Yasaman: 0
->>>>>>> 30f75251
+        Will: 0
+        Yasaman: 0
     For each operator, the total momentum is the sum of moire reciprocal lattice $b_i$ and momentum with in the first BZ $k_i$:
       LLM: false
       human:
       score:
         Haining: 2
-<<<<<<< HEAD
         Will: (?)
-        Yasaman:
-=======
-        Will:
         Yasaman: 2
         # check
->>>>>>> 30f75251
     interaction:
       LLM: dual-gate screened Coulomb
       human:
       score:
         Haining: 2
-<<<<<<< HEAD
-        Will: 2
-        Yasaman:
-=======
-        Will:
-        Yasaman: 2
->>>>>>> 30f75251
+        Will: 2
+        Yasaman: 2
     int_form:
       LLM: 2\pi e^2\tanh(|\bm{k}|d)}/{(\epsilon |\bm{k}|)
       human:
       score:
         Haining: 2
-<<<<<<< HEAD
-        Will: 2
-        Yasaman:
-=======
-        Will:
-        Yasaman: 2
->>>>>>> 30f75251
+        Will: 2
+        Yasaman: 2
     normalization_factor:
       LLM: $\frac{1}{2A}$
       human:
       score:
         Haining: 2
-<<<<<<< HEAD
-        Will: 2
-        Yasaman:
-=======
-        Will:
+        Will: 2
         Yasaman: 2
         # surprisingly got it correct
->>>>>>> 30f75251
     op:
       LLM: $b_{\bm{k}_{\alpha},l_{\alpha},\tau_{\alpha}}^\dagger$, $b_{\bm{k}_{\beta},l_{\beta},\tau_{\beta}}^\dagger$,
         $b_{\bm{k}_{\gamma},l_{\beta},\tau_{\beta}}$, $b_{\bm{k}_{\delta},l_{\alpha},\tau_{\alpha}}$
       human:
       score:
         Haining: 2
-<<<<<<< HEAD
         Will: (?)
-        Yasaman:
-=======
-        Will:
-        Yasaman: 2
->>>>>>> 30f75251
+        Yasaman: 2
     definition_of_variables:
       LLM: $\bm{k}_{\alpha},\bm{k}_{\beta},\bm{k}_{\gamma},\bm{k}_{\delta}$ are the
         momenta, $l_{\alpha},l_{\beta}$ are the indices of operators, $\tau_{\alpha},\tau_{\beta}$
@@ -976,13 +659,8 @@
       human:
       score:
         Haining: 2
-<<<<<<< HEAD
-        Will: 2
-        Yasaman:
-=======
-        Will:
-        Yasaman: 2
->>>>>>> 30f75251
+        Will: 2
+        Yasaman: 2
 - task: Wick's theorem
   source:
     2111.01152_SM.tex:
@@ -993,25 +671,15 @@
       human:
       score:
         Haining: 2
-<<<<<<< HEAD
-        Will: 2
-        Yasaman:
-=======
-        Will:
-        Yasaman: 2
->>>>>>> 30f75251
+        Will: 2
+        Yasaman: 2
     Hartree_Fock_symbol:
       LLM: $\hat{\mathcal{H}}^{\text{HF}}$
       human:
       score:
         Haining: 2
-<<<<<<< HEAD
-        Will: 2
-        Yasaman:
-=======
-        Will:
-        Yasaman: 2
->>>>>>> 30f75251
+        Will: 2
+        Yasaman: 2
     definition_of_variables:
       LLM: $\hat{\mathcal{H}}^{\text{HF}}$ is the Hartree-Fock Hamiltonian, $\hat{\mathcal{H}}_{\text{int}}^{\text{HF}}$
         is the interaction term in the Hartree-Fock Hamiltonian, $\bm{k}_{\alpha},\bm{k}_{\beta},\bm{k}_{\gamma},\bm{k}_{\delta}$
@@ -1023,13 +691,8 @@
       human:
       score:
         Haining: 2
-<<<<<<< HEAD
-        Will: 2
-        Yasaman:
-=======
-        Will:
-        Yasaman: 2
->>>>>>> 30f75251
+        Will: 2
+        Yasaman: 2
 - task: Extract quadratic term
   source:
     2111.01152_SM.tex:
@@ -1040,38 +703,23 @@
       human:
       score:
         Haining: 2
-<<<<<<< HEAD
-        Will: 2
-        Yasaman:
-=======
-        Will:
-        Yasaman: 2
->>>>>>> 30f75251
+        Will: 2
+        Yasaman: 2
     bilinear_op:
       LLM: $b_{\bm{k}_{\beta},l_{\beta},\tau_{\beta}}^\dagger b_{\bm{k}_{\gamma},l_{\beta},\tau_{\beta}}$
         and $b_{\bm{k}_{\beta},l_{\beta},\tau_{\beta}}^\dagger b_{\bm{k}_{\delta},l_{\alpha},\tau_{\alpha}}$
       human:
       score:
         Haining: 2
-<<<<<<< HEAD
-        Will: 2
-        Yasaman:
-=======
-        Will:
-        Yasaman: 2
->>>>>>> 30f75251
+        Will: 2
+        Yasaman: 2
     Hartree_Fock_second_quantized_symbol:
       LLM: $\hat{\mathcal{H}}_{\text{int}}^{\text{HF}}$
       human:
       score:
         Haining: 2
-<<<<<<< HEAD
-        Will: 2
-        Yasaman:
-=======
-        Will:
-        Yasaman: 2
->>>>>>> 30f75251
+        Will: 2
+        Yasaman: 2
     definition_of_variables:
       LLM: $\hat{\mathcal{H}}^{\text{HF}}$ is the Hartree-Fock term symbol, $\hat{\mathcal{H}}_{\text{int}}^{\text{HF}}$
         is the Hartree-Fock second quantized symbol, and $b_{\bm{k}_{\beta},l_{\beta},\tau_{\beta}}^\dagger
@@ -1080,13 +728,8 @@
       human:
       score:
         Haining: 2
-<<<<<<< HEAD
-        Will: 2
-        Yasaman:
-=======
-        Will:
-        Yasaman: 2
->>>>>>> 30f75251
+        Will: 2
+        Yasaman: 2
 - task: Swap the index to combine Hartree and Fock terms
   source:
     2111.01152_SM.tex:
@@ -1097,49 +740,29 @@
       human:
       score:
         Haining: 2
-<<<<<<< HEAD
-        Will: 2
-        Yasaman:
-=======
-        Will:
-        Yasaman: 2
->>>>>>> 30f75251
+        Will: 2
+        Yasaman: 2
     expected_value:
       LLM: $\expval{b_{\bm{k}_{\alpha},l_{\alpha},\tau_{\alpha}}^\dagger b_{\bm{k}_{\delta},l_{\alpha},\tau_{\alpha}}}$
         and $\expval{b_{\bm{k}_{\alpha},l_{\alpha},\tau_{\alpha}}^\dagger b_{\bm{k}_{\gamma},l_{\beta},\tau_{\beta}}}$
       human:
       score:
         Haining: 2
-<<<<<<< HEAD
         Will: (?)
-        Yasaman:
-=======
-        Will:
-        Yasaman: 2
->>>>>>> 30f75251
+        Yasaman: 2
     expression_Hartree_1:
       LLM: $b_{\bm{k}_{\beta},l_{\beta},\tau_{\beta}}^\dagger b_{\bm{k}_{\gamma},l_{\beta},\tau_{\beta}}$
       human: $`\langle b_{\tau_1,l_1}^\dagger(k_1) b_{\tau_1,l_1}(k_4) \rangle b_{\tau_2,l_2}^\dagger(k_2)
         b_{\tau_2,l_2}(k_3)`$
       score:
         Haining: 1
-<<<<<<< HEAD
         Will: (?)
-        Yasaman:
-=======
-        Will:
-        Yasaman: 1
->>>>>>> 30f75251
+        Yasaman: 1
     expression_Hartree_2:
       LLM: $b_{\bm{k}_{\beta},l_{\beta},\tau_{\beta}}^\dagger b_{\bm{k}_{\delta},l_{\alpha},\tau_{\alpha}}$
       human: $`\langle b_{\tau_2,l_2}^\dagger(k_2) b_{\tau_2,l_2}(k_3) \rangle b_{\tau_1,l_1}^\dagger(k_1)
         b_{\tau_1,l_1}(k_4)`$
       score:
         Haining: 1
-<<<<<<< HEAD
         Will: (?)
-        Yasaman:
-=======
-        Will:
-        Yasaman: 1
->>>>>>> 30f75251
+        Yasaman: 1