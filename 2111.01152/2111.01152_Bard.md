# Preamble
**Prompt:**  
You are a physicist helping me to construct Hamiltonian step by step based on my instructions.  
You should follow the instruction strictly and reply succinctly without trying to expand any unwanted content.  
You should stop me if you find any contradictory instructions, and point them out to me.  
You will be learning background knowledge by examples if necessary.
Confirm if you understand it.  

**Completion:**  
I understand my duties as a physicist helping you to construct Hamiltonian and perform Hartree-Fock step by step based on your instructions. I will follow your instructions strictly and provide succinct, complete replies that do not expand on unwanted content. I will learn background knowledge by examples if necessary.

To confirm, I will:

* Construct the Hamiltonian based on your instructions.
* Perform Hartree-Fock calculations on the Hamiltonian.
* Provide you with the results of the Hartree-Fock calculations.

Do you have any specific instructions for me to start?

# Hamiltonian construction

## Construct Kinetic Hamiltonian
**Prompt:**  
You will be instructed to describe the kinetic term of Hamiltonian in the hole-doped AB-stacked MoTe2/WSe2 in the real space in the single-particle form. 
The degrees of freedom of the system are: valley index (+K and -K valley), layer index (top and bottom layer).  
Express the Kinetic Hamiltonian $H_{Kinetic}(r)$ using $E_{\tau,l}$ which are only on the diagonal terms, and arrange the basis in the order of (+K,bottom), (+K,top), (-K,bottom), (-K,top).  

Use the following conventions for the symbols:  
$l$ : layer index  
$t$ : top layer  
$b$ : bottom layer  
$\tau$ : valley index  
$+K$ : +K valley  
$-K$ : -K valley  
$E_{\tau,l}$ : energy dispersion for valley $\tau$ and layer $l$  
$H_{Kinetic}(r)$ : kinetic term of Hamiltonian in the real space in the single-particle form  

**Completion:**  
Sure, I can help you with that.

The kinetic Hamiltonian for the hole-doped AB-stacked MoTe2/WSe2 in the real space in the single-particle form can be expressed as follows:

$`H_{Kinetic}(r) = \left(
\begin{array}{cccc}
E_{+K,b} & 0 & 0 & 0 \\
0 & E_{+K,t} & 0 & 0 \\
0 & 0 & E_{-K,b} & 0 \\
0 & 0 & 0 & E_{-K,t} \\
\end{array}
\right)`$

where $E_{\tau,l}$ is the energy dispersion for valley $\tau$ and layer $l$. The basis is arranged in the order of (+K,bottom), (+K,top), (-K,bottom), (-K,top).

The reason why the kinetic Hamiltonian is only on the diagonal terms is because the hole-doped AB-stacked MoTe2/WSe2 is a two-dimensional system, and there is no coupling between different momentum states.

I hope this helps! Let me know if you have any other questions.

## Define each term in Kinetic Hamiltonian
**Prompt:**  
Now you will be instructed to construct each term in the matrix, namely the energy dispersion $E_{l,\tau}(k)$.  
For all energy dispersions, $E_{l,\tau}(k)$, it characterizes the dispersion for free holes, namely, $E_{l,\tau}(k)= -\frac{\hbar^2 k^2}{2 m_l}$.   
In addition, for the top layer, $E_{\tau,t}(k)$, there is a shift of momentum $k$, to make the band bottom at $\tilde{\tau}\kappa$.  
Finally, in the real space, the momentum $k=-i \partial_r$. You should keep the form of $k$ in the Hamiltonian for short notations but should remember $k$ is an operator.  
Return the expression for four $E_{l,\tau}(k)$ in the Kinetic Hamiltonian, and substitute it into the Kinetic Hamiltonian $H_{Kinetic}$  

Use the following conventions for the symbols (You should also obey the conventions in all my previous prompts if you encountered undefined symbols. If you find it is never defined or has conflicts in the conventions, you should stop and let me know):
$k$ : momentum operator  
$r$ : real space operator  
$m_l$ : the effective mass for layer $l$  
$\tilde{\tau}$ : takes value of +1 for $\tau=+K$ and -1 for $\tau=-K$  
$\pm\kappa$ : corners of monolayer moire Brillouin zone  

**Completion:**  

Sure, I can help you with that.

The energy dispersion for free holes is given by:

$E_{l,\tau}(k) = -\frac{\hbar^2 k^2}{2 m_l}$

where $l$ is the layer index, $\tau$ is the valley index, $k$ is the momentum, and $m_l$ is the effective mass for layer $l$.

For the top layer, the momentum is shifted by $\tilde{\tau}\kappa$, so the energy dispersion for the top layer is given by:

$E_{\tau,t}(k) = -\frac{\hbar^2 (k - \tilde{\tau}\kappa)^2}{2 m_t}$

where $\tilde{\tau}$ takes the value of +1 for $\tau = +K$ and -1 for $\tau = -K$.

The kinetic Hamiltonian for the hole-doped AB-stacked MoTe2/WSe2 in the real space in the single-particle form can now be expressed as follows:

$`H_{Kinetic}(r) = \left(
\begin{array}{cccc}
E_{+K,b} & 0 & 0 & 0 \\
0 & E_{+K,t} - \tilde{+K}\kappa^2 & 0 & 0 \\
0 & 0 & E_{-K,b} & 0 \\
0 & 0 & 0 & E_{-K,t} - \tilde{-K}\kappa^2 \\
\end{array}
\right)`$

where $E_{\tau,l}$ is the energy dispersion for valley $\tau$ and layer $l$. The basis is arranged in the order of (+K,bottom), (+K,top), (-K,bottom), (-K,top).

I hope this helps! Let me know if you have any other questions.

## Define each term in Kinetic Hamiltonian [Revised]
**Prompt:**  
Now you will be instructed to construct each term in the matrix, namely the energy dispersion $E_{l,\tau}(k)$.  
For all energy dispersions, $E_{l,\tau}(k)$, it characterizes the dispersion for free holes, namely, $E_{l,\tau}(k)= -\frac{\hbar^2 k^2}{2 m_l}$.   
In addition, for the top layer, $E_{\tau,t}(k)$, there is a shift of momentum $k$, to make the band bottom at $\tilde{\tau}\kappa$. Namely, $E_{l,\tau}(k)= -\frac{\hbar^2 (k-\tilde{\tau}\kappa)^2}{2 m_l}$. 
Finally, in the real space, the momentum $k=-i \partial_r$. You should keep the form of $k$ in the Hamiltonian for short notations but should remember $k$ is an operator.  
Return the expression for four $E_{l,\tau}(k)$ in the Kinetic Hamiltonian, and substitute it into the Kinetic Hamiltonian $H_{Kinetic}$  

Use the following conventions for the symbols (You should also obey the conventions in all my previous prompts if you encountered undefined symbols. If you find it is never defined or has conflicts in the conventions, you should stop and let me know):
$k$ : momentum operator  
$r$ : real space operator  
$m_l$ : the effective mass for layer $l$  
$\tilde{\tau}$ : takes value of +1 for $\tau=+K$ and -1 for $\tau=-K$  
$\pm\kappa$ : corners of monolayer moire Brillouin zone  

**Completion:**  

Sure, I can help you with that.

The energy dispersion for the hole-doped AB-stacked MoTe2/WSe2 in the real space can be expressed as follows:

$E_{l,\tau}(k) = -\frac{\hbar^2 (k - \tilde{\tau}\kappa)^2}{2 m_l}$

where $k$ is the momentum operator, $r$ is the real space operator, $m_l$ is the effective mass for layer $l$, $\tilde{\tau}$ takes value of +1 for $\tau=+K$ and -1 for $\tau=-K$, and $\pm\kappa$ are the corners of monolayer moire Brillouin zone.

The kinetic Hamiltonian for the hole-doped AB-stacked MoTe2/WSe2 can then be expressed as follows:

$`H_{Kinetic}(r) = \left(
\begin{array}{cccc}
-\frac{\hbar^2 k^2}{2 m_b} & 0 & 0 & 0 \\
0 & -\frac{\hbar^2 (k-\kappa)^2}{2 m_t} & 0 & 0 \\
0 & 0 & -\frac{\hbar^2 k^2}{2 m_b} & 0 \\
0 & 0 & 0 & -\frac{\hbar^2 (k+\kappa)^2}{2 m_t} \\
\end{array}
\right)`$

where the basis is arranged in the order of (+K,bottom), (+K,top), (-K,bottom), (-K,top).

I hope this helps! Let me know if you have any other questions.

**Comments:**  


## Construct Potential Hamiltonian
**Prompt:**  
Now you will be instructed to describe the potential term of Hamiltonian $H_{Potential}(r)$ in the real space in the single particle form.  
The potential Hamiltonian has the same degrees of freedom as the kinetic Hamiltonian $H_{Kinetic}(r)$.  
At each valley, it is a 2 by 2 matrix $H_{Potential,\tau}(r)$, where each component is layer index. The diagonal term in this 2 by 2 matrix $H_{Potential,\tau}(r)$ is  intralayer tunneling $\Delta_l(r)$. The off-diagonal term in this 2 by 2 matrix $H_{Potential,\tau}(r)$ is interlayer potential $\Delta_{T,\tau}(r)$, which should be kept hermitian.   
There is no hybridization between $+K$ valley and $-K$ valley, i.e., the corresponding matrix elements in $H_{Potential}(r)$ are all zero.  
Express the potential Hamiltonian $H_{Potential}(r)$ using $\Delta_l(r)$ and $\Delta_{T,\tau}(r)$.  

Use the following conventions for the symbols (You should also remember the conventions in my previous prompts if there are no conflicts. If you have conflicts in the conventions, you should stop and let me know):  
$\Delta_l$: intralayer potential for layer index $l$  
$\Delta_{T,\tau}$ : interlayer tunneling at valley index $\tau$  
$H_{Potential}(r)$ : potential term of Hamiltonian in the real space in the single-particle form.  

**Completion:**  
Sure, I can help you with that.

The potential Hamiltonian for hole-doped AB-stacked MoTe2/WSe2 in the real space in the single-particle form can be expressed as follows:

$`H_{Potential}(r) = \left(
\begin{array}{cccc}
\Delta_b(r) & 0 & 0 & 0 \\
0 & \Delta_t(r) & \Delta_{T,+K}(r) & 0 \\
0 & \Delta_{T,+K}(r) & \Delta_b(r) & 0 \\
0 & 0 & 0 & \Delta_t(r) \\
\end{array}
\right)`$

where $\Delta_l(r)$ is the intralayer potential for layer $l$, and $\Delta_{T,\tau}(r)$ is the interlayer potential at valley index $\tau$.

The diagonal terms of the Hamiltonian represent the intralayer potential for holes in each layer. The off-diagonal terms represent the interlayer tunneling between holes in different layers.

The fact that there is no hybridization between $+K$ valley and $-K$ valley is reflected in the fact that the corresponding matrix elements in $H_{Potential}(r)$ are all zero.

This is the potential Hamiltonian for hole-doped AB-stacked MoTe2/WSe2 in the real space in the single-particle form.

I hope this is helpful! Let me know if you have any other questions.


## Construct Potential Hamiltonian [Revised]
**Prompt:**  
Now you will be instructed to describe the potential term of Hamiltonian $H_{Potential}(r)$ in the real space in the single particle form.  
The potential Hamiltonian has the same degrees of freedom as the kinetic Hamiltonian $H_{Kinetic}(r)$. Namely, it can be rewritten as $`H_{Potential}(r)=\begin{pmatrix} H_{Potential,+K}(r) & 0 \\ 0 & H_{Potential,-K}(r) \end{pmatrix}`$, where $H_{Potential,\tau}(r)$ is a 2 by 2 matrix for valley $\tau$.  
At each valley, it is a 2 by 2 matrix $H_{Potential,\tau}(r)$, where each component is layer index. The diagonal term in this 2 by 2 matrix $H_{Potential,\tau}(r)$ is  intralayer tunneling $\Delta_l(r)$. The off-diagonal term in this 2 by 2 matrix $H_{Potential,\tau}(r)$ is interlayer potential $\Delta_{T,\tau}(r)$, which should be kept hermitian. This means,  if you put $\Delta_{T,\tau}(r)$ on $i,j$ entry of the matrix, you should put $\Delta_{T,\tau}^*(r)$ on the $j,i$ entry of the matrix.
There is no hybridization between $+K$ valley and $-K$ valley, i.e., the corresponding matrix elements in $H_{Potential}(r)$ are all zero.  
Express the potential Hamiltonian $H_{Potential}(r)$ using $\Delta_l(r)$ and $\Delta_{T,\tau}(r)$.  

Use the following conventions for the symbols (You should also remember the conventions in my previous prompts if there are no conflicts. If you have conflicts in the conventions, you should stop and let me know):  
$\Delta_l$: intralayer potential for layer index $l$  
$\Delta_{T,\tau}$ : interlayer tunneling at valley index $\tau$  
$H_{Potential}(r)$ : potential term of Hamiltonian in the real space in the single-particle form.  

**Completion:**  
Sure, I can help you with that.

The potential Hamiltonian for hole-doped AB-stacked MoTe2/WSe2 in the real space in the single-particle form can be expressed as follows:

$`H_{Potential}(r) = \left(
\begin{array}{cccc}
\Delta_b(r) & \Delta_{T,+K}(r) & 0 & 0 \\
\Delta_{T,+K}^*(r) & \Delta_t(r) & 0 & 0 \\
0 & 0 & \Delta_b(r) & \Delta_{T,-K}(r) \\
0 & 0 & \Delta_{T,-K}^*(r) & \Delta_t(r) \\
\end{array}
\right)`$

where $\Delta_l$ is the intralayer potential for layer $l$, and $\Delta_{T,\tau}$ is the interlayer tunneling at valley index $\tau$.

The diagonal terms of the Hamiltonian represent the potential energy of the holes in each valley and layer. The off-diagonal terms represent the tunneling between holes in different layers.

Note that there is no hybridization between $+K$ valley and $-K$ valley, so the corresponding matrix elements in $H_{Potential}(r)$ are all zero.

I hope this is helpful! Let me know if you have any other questions.

**Comments:**  
Here the modification is to add "Namely, it can be rewritten as $`H_{Potential}(r)=\begin{pmatrix} H_{Potential,+K}(r) & 0 \\ 0 & H_{Potential,-K}(r) \end{pmatrix}`$, where $H_{Potential,\tau}(r)$ is a 2 by 2 matrix for valley $\tau$." to fix the position of interlayer tunneling.  
Another thing is to add "This means,  if you put $\Delta_{T,\tau}(r)$ on $i,j$ entry of the matrix, you should put $\Delta_{T,\tau}^*(r)$ on the $j,i$ entry of the matrix." to remind it take the hermitian congujate on the lower off-diagonal terms. 

## Define each term in Potential Hamiltonian
**Prompt:**  
Now you will be instructed to construct each term in the matrix $H_{Potential}(r)$, namely, the intralayer potential $\Delta_l(r)$ and interlayer tunneling $\Delta_{T,\tau}(r)$.  
The intralayer on the top layer $\Delta_t(r)$ is $V_{zt}$.  
The intralayer on the bottom layer $\Delta_b(r)$ is $2V_b\sum_{j=1,3,5} \cos(g_j \cdot r  +\psi_b)$.  
The interlayer tunneling at valley $\tau$ is $\tilde{\tau}w(1+\omega^{\tilde{\tau}}e^{i\tilde{\tau} g_2 \cdot r} + \omega^{2\tilde{\tau}} e^{i\tilde{\tau} g_3 \cdot r})$.  
Return the expressions for the intralayer potential $\Delta_t(r)$ and $\Delta_b(r)$ and interlayer tunneling $\Delta_{T,+K}(r)$ and $\Delta_{T,-K}(r)$, and substitute it into the potential Hamiltonian $H_{Potential}(r)$.  

Use the following conventions for the symbols (You should also obey the conventions in all my previous prompts if you encounter undefined symbols. If you find it is never defined or have conflicts in the conventions, you should stop and let me know):  
$V_{zt}$ : displacement field on the top layer  
$V_b$ : bottom layer potential strength  
$\psi_b$ : bottom layer potential phase  
$g_j$ : reciprocal unit vector on the first shell corresponding in the moire Brillouin zone, j varies from 1 to 6.  
$r$ : real space position  
$\omega$ : phase factor to respect the threefold rotational symmetry, which is $e^{i2\pi/3}$, the hermitian conjugate is $\omega^{-1}=e^{-i2\pi/3}$  
$w$ : interlayer tunneling strength

**Completion:**  
Sure, I can help you with that.

The intralayer potential on the top layer is given by:

$\Delta_t(r) = V_{zt}$

The intralayer potential on the bottom layer is given by:

$\Delta_b(r) = 2V_b\sum_{j=1,3,5} \cos(g_j \cdot r  +\psi_b)$

The interlayer tunneling at valley $\tau$ is given by:


$\Delta_{T,\tau}(r) = \tilde{\tau}w(1+\omega^{\tilde{\tau}}e^{i\tilde{\tau} g_2 \cdot r} + \omega^{2\tilde{\tau}} e^{i\tilde{\tau} g_3 \cdot r})$


where $\tilde{\tau}$ takes the value of +1 for $\tau=+K$ and -1 for $\tau=-K$.

Substituting these expressions into the potential Hamiltonian, we get:


$`H_{Potential}(r) = \left(
\begin{array}{cccc}
V_{zt} & \tilde{w}(1+\omega e^{ig_2 \cdot r} + \omega^2 e^{ig_3 \cdot r}) & 0 & 0 \\
\tilde{w}(1+\omega^{-1} e^{-ig_2 \cdot r} + \omega^{-2} e^{-ig_3 \cdot r}) & 2V_b\cos(g_1 \cdot r + \psi_b) & 0 & 0 \\
0 & 0 & V_{zt} & \tilde{w}(1+\omega e^{-ig_2 \cdot r} + \omega^2 e^{-ig_3 \cdot r}) \\
0 & 0 & \tilde{w}(1+\omega^{-1} e^{ig_2 \cdot r} + \omega^{-2} e^{ig_3 \cdot r}) & 2V_b\cos(g_1 \cdot r + \psi_b) \\
\end{array}
\right)`$


This is the potential Hamiltonian for hole-doped AB-stacked MoTe2/WSe2 in the real space in the single-particle form.

I hope this is helpful! Let me know if you have any other questions.

## Define each term in Potential Hamiltonian [Revised]
**Prompt:**  
Now you will be instructed to construct each term in the matrix $H_{Potential}(r)$, namely, the intralayer potential $\Delta_l(r)$ and interlayer tunneling $\Delta_{T,\tau}(r)$.  
The intralayer on the bottom layer $\Delta_b(r)$ is $2V_b\sum_{j=1,3,5} \cos(g_j \cdot r  +\psi_b)$.  
The intralayer on the top layer $\Delta_t(r)$ is $V_{zt}$.  
The interlayer tunneling at valley $+K$, $\Delta_{T,+K}$, is $w (1+\omega e^{i g_2 \cdot r} + \omega^2 e^{i g_3 \cdot r})$.  
The interlayer tunneling at valley $-K$, $\Delta_{T,-K}$, is $-w (1+\omega^{-1} e^{-i g_2 \cdot r} + \omega^{-2} e^{-i g_3 \cdot r})$.  
You should also remember to take hermitian conjugate properly.
Return the expressions for the intralayer potential $\Delta_t(r)$ and $\Delta_b(r)$ and interlayer tunneling $\Delta_{T,+K}(r)$ and $\Delta_{T,-K}(r)$, and substitute it into the potential Hamiltonian $H_{Potential}(r)$.  

Use the following conventions for the symbols (You should also obey the conventions in all my previous prompts if you encounter undefined symbols. If you find it is never defined or have conflicts in the conventions, you should stop and let me know):  
$V_{zt}$ : displacement field on the top layer  
$V_b$ : bottom layer potential strength  
$\psi_b$ : bottom layer potential phase  
$g_j$ : reciprocal unit vector on the first shell corresponding in the moire Brillouin zone, j varies from 1 to 6.  
$r$ : real space position  
$\omega$ : phase factor to respect the threefold rotational symmetry, which is $e^{i2\pi/3}$, the hermitian conjugate is $\omega^{-1}=e^{-i2\pi/3}$  
$w$ : interlayer tunneling strength

**Completion:**  
Sure, I can help you with that.

The intralayer potential on the bottom layer is given by:

$\Delta_b(r) = 2 V_b \sum_{j=1,3,5} \cos(g_j \cdot r + \psi_b)$

The intralayer potential on the top layer is given by:

$\Delta_t(r) = V_{zt}$

The interlayer tunneling at valley $+K$ is given by:

$\Delta_{T,+K}(r) = w (1 + \omega e^{i g_2 \cdot r} + \omega^2 e^{i g_3 \cdot r})$

The interlayer tunneling at valley $-K$ is given by:

$\Delta_{T,-K}(r) = -w (1 + \omega^{-1} e^{-i g_2 \cdot r} + \omega^{-2} e^{-i g_3 \cdot r})$

The Hermitian conjugate of $\Delta_{T,+K}(r)$ is given by:

$\Delta_{T,+K}^*(r) = w (1 + \omega^{-1} e^{-i g_2 \cdot r} + \omega^{-2} e^{-i g_3 \cdot r})$

The Hermitian conjugate of $\Delta_{T,-K}(r)$ is given by:

$\Delta_{T,-K}^*(r) = -w (1 + \omega e^{i g_2 \cdot r} + \omega^2 e^{i g_3 \cdot r})$

Substituting these expressions into the potential Hamiltonian, we get:


$`H_{Potential}(r) = \left(
\begin{array}{cccc}
2 V_b \sum_{j=1,3,5} \cos(g_j \cdot r + \psi_b) & w (1 + \omega e^{i g_2 \cdot r} + \omega^2 e^{i g_3 \cdot r}) & 0 & 0 \\
w (1 + \omega^{-1} e^{-i g_2 \cdot r} + \omega^{-2} e^{-i g_3 \cdot r}) & V_{zt} & 0 & 0 \\
0 & 0 & 2 V_b \sum_{j=1,3,5} \cos(g_j \cdot r + \psi_b) & -w (1 + \omega e^{i g_2 \cdot r} + \omega^2 e^{i g_3 \cdot r}) \\
0 & 0 & -w (1 + \omega^{-1} e^{-i g_2 \cdot r} + \omega^{-2} e^{-i g_3 \cdot r}) & V_{zt} \\
\end{array}
\right)`$

This is the potential Hamiltonian for hole-doped AB-stacked MoTe2/WSe2 in the real space in the single-particle form.

I hope this is helpful! Let me know if you have any other questions.

**Comments:**  
Here the first fix is quite funny: I reverse the order of mentioning the top and bottom layer. Without that, it will insist to put top layer first on the (1,1) position despite it has already obtained the correct order of basis in the previous response.  
The second modification is that I need to give the definition of interlayer tunneling explicitly for the +K valley followed by -K valley, instead of just making a general statement of a valley $\tau$.  
The third modification is to remind it take hermitian conjugate, which otherwise, it will forget.

## Convert from single-particle to second-quantized form, return in the matrix
**Prompt:**  
Now you will be instructed to construct the second quantized form of the total noninteracting Hamiltonian in the real space.  
The noninteracting Hamiltonian in the real space $H^{0}$ is the sum of Kinetic Hamiltonian $H_{Kinetic}(r)$ and Potential Hamiltonian $H_{Potential}(r)$.  
To construct the second quantized form of a Hamiltonian. You should construct the creation and annihilation operators from the basis explicitly. You should follow the EXAMPLE below to convert a Hamiltonian from the single-particle form to second-quantized form.  
Finally by "total", it means you need to take a summation over the real space position $r$.   
Return the second quantized form of the total noninteracting Hamiltonian $\hat{H^{0}}$  

Use the following conventions for the symbols (You should also obey the conventions in all my previous prompts if you encounter undefined symbols. If you find it is never defined or has conflicts in the conventions, you should stop and let me know):  
$\psi_{\tau,l}(r)$ : electron annihilation operator at valley index $\tau$ and layer index $l$  
$\vec{\psi}(r)$ : spinor containing all annihilation operators $\psi_{\tau,l}(r)$ following the same order of $H^{0}$  
$H^{0}(r)$ : single-particle noninteracting Hamiltonian in the real space  
$\hat{H^{0}}$ : total noninteracting Hamiltonian in the second quantized form  

===  
EXAMPLE:  
For a Hamiltonian $H$, where $`H=\begin{pmatrix} H_{a,a} & H_{a,b} \\ H_{b,a} & H_{b,b} \end{pmatrix}`$ and the order of basis is (a), (b), we can construct the creation operators $\psi_a^\dagger$  and $\psi_b^\dagger$, and the annihilation operator $\psi_a$  and $\psi_b$.  
The corresponding second quantized form is $\hat{H}=\vec{\psi}^\dagger H \vec{\psi}$, where $`\vec{\psi}=\begin{pmatrix} \psi_a \\ \psi_b \end{pmatrix}`$ and $`\vec{\psi}^\dagger=\begin{pmatrix} \psi_a^\dagger & \psi_b^\dagger \end{pmatrix}`$.  


**Completion:**  
Sure, I can help you with that.

The second quantized form of the total noninteracting Hamiltonian in the real space can be constructed as follows:

1. Construct the creation and annihilation operators from the basis explicitly.
2. Convert the single-particle Hamiltonian from the real space to second-quantized form.
3. Take a summation over the real space position $r$.

The creation and annihilation operators for hole-doped AB-stacked MoTe2/WSe2 in the real space can be constructed as follows:


$\psi_{\tau,l}^\dagger(r)$ : hole creation operator at valley index $\tau$ and layer index $l$
$\psi_{\tau,l}(r)$ : hole annihilation operator at valley index $\tau$ and layer index $l$


The single-particle Hamiltonian in the real space can be converted to second-quantized form as follows:


$\hat{H^{0}}(r) = \vec{\psi}^\dagger(r) H^{0}(r) \vec{\psi}(r)$


where $\vec{\psi}(r)$ is the spinor containing all annihilation operators $\psi_{\tau,l}(r)$ following the same order of $H^{0}$.

Finally, the summation over the real space position $r$ can be performed as follows:


$\hat{H^{0}} = \int d^3r \hat{H^{0}}(r)$


The second quantized form of the total noninteracting Hamiltonian in the real space is given by:


$\hat{H^{0}} = \int d^3r \vec{\psi}^\dagger(r) H^{0}(r) \vec{\psi}(r)$


This is the total noninteracting Hamiltonian in the second quantized form.

I hope this is helpful! Let me know if you have any other questions.

## Convert from single-particle to second-quantized form, return in the matrix [Revised]
**Prompt:**  
Now you will be instructed to construct the second quantized form of the total noninteracting Hamiltonian in the real space.  
The noninteracting Hamiltonian in the real space $H^{0}(r)$ is the sum of Kinetic Hamiltonian $H_{Kinetic}(r)$ and Potential Hamiltonian $H_{Potential}(r)$.  
To construct the second quantized form of a Hamiltonian. You should construct the creation and annihilation operators from the basis explicitly. You should follow the EXAMPLE below to convert a Hamiltonian from the single-particle form to second-quantized form.  
Finally by "total", it means you need to take a summation over the real space position $r$.   
Return the second quantized form of the total noninteracting Hamiltonian $\hat{H^{0}}$ using $\vec{\psi}(r)$ and $H^{0}(r)$.

Use the following conventions for the symbols (You should also obey the conventions in all my previous prompts if you encounter undefined symbols. If you find it is never defined or has conflicts in the conventions, you should stop and let me know):  
$\psi_{\tau,l}(r)$ : electron annihilation operator at valley index $\tau$ and layer index $l$  
$\vec{\psi}(r)$ : spinor containing all annihilation operators $\psi_{\tau,l}(r)$ following the same order of $H^{0}$  
$H^{0}(r)$ : single-particle noninteracting Hamiltonian in the real space  
$\hat{H^{0}}$ : total noninteracting Hamiltonian in the second quantized form  

===  
EXAMPLE:  
For a Hamiltonian $H$, where $`H=\begin{pmatrix} H_{a,a} & H_{a,b} \\ H_{b,a} & H_{b,b} \end{pmatrix}`$ and the order of basis is (a), (b), we can construct the creation operators $\psi_a^\dagger$  and $\psi_b^\dagger$, and the annihilation operator $\psi_a$ and $\psi_b$.  
The corresponding second quantized form is $\hat{H}=\vec{\psi}^\dagger H \vec{\psi}$, where $`\vec{\psi}=\begin{pmatrix} \psi_a \\ \psi_b \end{pmatrix}`$ and $`\vec{\psi}^\dagger=\begin{pmatrix} \psi_a^\dagger & \psi_b^\dagger \end{pmatrix}`$.  

**Completion:**  
Sure, I can help you with that.

The second quantized form of the total noninteracting Hamiltonian in the real space can be constructed as follows:

1. Construct the creation and annihilation operators from the basis explicitly.
2. Convert the single-particle Hamiltonian from the real space to second-quantized form.
3. Take a summation over the real space position $r$.

The creation and annihilation operators for hole-doped AB-stacked MoTe2/WSe2 can be constructed as follows:


$\psi_{\tau,l}^\dagger(r)$ : hole creation operator at valley index $\tau$ and layer index $l$, which creates a hole at position $r$ with valley index $\tau$ and layer index $l$.  
$\psi_{\tau,l}(r)$ : hole annihilation operator at valley index $\tau$ and layer index $l$, which annihilates a hole at position $r$ with valley index $\tau$ and layer index $l$.  

The single-particle Hamiltonian in the real space can be converted to second-quantized form as follows:

$\hat{H^{0}}(r) = \vec{\psi}^\dagger(r) H^{0}(r) \vec{\psi}(r)$, where $\vec{\psi}(r)$ is a spinor containing all annihilation operators $\psi_{\tau,l}(r)$ following the same order of $H^{0}$.

The summation over the real space position $r$ can be performed as follows:

$\hat{H^{0}} = \int d^2r \hat{H^{0}}(r)$

Therefore, the second quantized form of the total noninteracting Hamiltonian in the real space is given by:

$\hat{H^{0}} = \int d^2r \vec{\psi}^\dagger(r) H^{0}(r) \vec{\psi}(r)$

I hope this is helpful! Let me know if you have any other questions.

**Comments:**  
Here the only fix is to emphasize that "using $\vec{\psi}(r)$ and $H^{0}(r)$." when expressing the second quantized form.

## Convert from single-particle to second-quantized form, return in summation (expand the matrix)
**Prompt:**  
Now you will be instructed to expand the second-quantized form Hamiltonian $\hat{H^{0}}$ using $`H^{0}_{\tau_1,l_1,\tau_2,l_2}(r)`$ and $\psi_{\tau,l}(r)$. You should follow the EXAMPLE below to expand the Hamiltonian.  
You should use any previous knowledge to simplify it. For example, if any term of $H^{0}_{\tau_1,l_1,\tau_2,l_2}(r)$ is zero, you should remove it from the summation.  
Return the expanded form of $\hat{H^{0}}$ after simplication.  

Use the following conventions for the symbols (You should also obey the conventions in all my previous prompts if you encounter undefined symbols. If you find it is never defined or has conflicts in the conventions, you should stop and let me know):  
$H^{0}_{\tau_1,l_1,\tau_2,l_2}(r)$ : the matrix element of single-particle noninteracting Hamiltonian in the real space  

===  
EXAMPLE:  
For a $`\hat{H}=\vec{\psi}^\dagger H \vec{\psi}`$, where $`\vec{\psi}=\begin{pmatrix} \psi_a \\ \psi_b \end{pmatrix}`$ and $`\vec{\psi}^\dagger=\begin{pmatrix} \psi_a^\dagger & \psi_b^\dagger \end{pmatrix}`$, we can expand it as  $`\hat{H}=\sum_{i,j=\{a,b\}} \psi_i^\dagger H_{i,j} \psi_j`$. 

**Completion:**  
Sure, I can help you with that.

The second quantized form of the total noninteracting Hamiltonian in the real space can be expanded as follows:


$`\hat{H^{0}} = \int d^2r \sum_{\tau_1,l_1,\tau_2,l_2} \psi_{\tau_1,l_1}^\dagger(r) H^{0}_{\tau_1,l_1,\tau_2,l_2}(r) \psi_{\tau_2,l_2}(r)`$


where $H^{0}_{\tau_1,l_1,\tau_2,l_2}(r)$ is the matrix element of the single-particle Hamiltonian in the real space.

The summation over the real space position $r$ can be performed as follows:


$`\hat{H^{0}} = \sum_{\tau_1,l_1,\tau_2,l_2} \psi_{\tau_1,l_1}^\dagger H^{0}_{\tau_1,l_1,\tau_2,l_2} \psi_{\tau_2,l_2}`$


Therefore, the expanded form of the second quantized form Hamiltonian $\hat{H^{0}}$ is given by:


$`\hat{H^{0}} = \sum_{\tau_1,l_1,\tau_2,l_2} H^{0}_{\tau_1,l_1,\tau_2,l_2} \psi_{\tau_1,l_1}^\dagger \psi_{\tau_2,l_2}`$


I hope this is helpful! Let me know if you have any other questions.

## Convert from single-particle to second-quantized form, return in summation (expand the matrix) [Revised]
**Prompt:**  
Now you will be instructed to expand the second-quantized form Hamiltonian $\hat{H^{0}}$ using $`H^{0}_{\tau_1,l_1,\tau_2,l_2}(r)$ and $\psi_{\tau,l}(r)`$. You should follow the EXAMPLE below to expand the Hamiltonian.  
You should use any previous knowledge to simplify it. For example, if any term of $`H^{0}_{\tau_1,l_1,\tau_2,l_2}(r)`$ is zero, you should remove it from the summation. You should notice that the intervalley coupling is zero, i.e., $`H^{0}_{+K,l_1,-K,l_2}(r)=H^{0}_{-K,l_1,+K,l_2}(r)=0`$.  
Return the expanded form of $\hat{H^{0}}$ after simplication.  

Use the following conventions for the symbols (You should also obey the conventions in all my previous prompts if you encounter undefined symbols. If you find it is never defined or has conflicts in the conventions, you should stop and let me know):  
$H^{0}_{\tau_1,l_1,\tau_2,l_2}(r)$ : the matrix element of single-particle noninteracting Hamiltonian in the real space  

===  
EXAMPLE:  
For a $`\hat{H}=\vec{\psi}^\dagger H \vec{\psi}$, where $\vec{\psi}=\begin{pmatrix} \psi_a \\ \psi_b \end{pmatrix}`$ and $`\vec{\psi}^\dagger=\begin{pmatrix} \psi_a^\dagger & \psi_b^\dagger \end{pmatrix}`$, we can expand it as  $`\hat{H}=\sum_{i,j=\{a,b\}} \psi_i^\dagger H_{i,j} \psi_j`$. 

**Completion:**  
Sure, I can help you with that.

The expanded form of the second quantized form Hamiltonian $\hat{H^{0}}$ can be obtained by expanding the product of the creation and annihilation operators as follows:

$`\hat{H^{0}} = \int d^2r \vec{\psi}^\dagger(r) H^{0}(r) \vec{\psi}(r) = \int d^2r \sum_{\tau_1,l_1,\tau_2,l_2} H^{0}_{\tau_1,l_1,\tau_2,l_2}(r) \psi_{\tau_1,l_1}^\dagger(r) \psi_{\tau_2,l_2}(r)`$


The intervalley coupling is zero, so the terms with $\tau_1 \neq \tau_2$ will be zero. This means that the summation over $\tau_1$ and $\tau_2$ will only be over the same valley.

Therefore, the expanded form of the second quantized form Hamiltonian $\hat{H^{0}}$ is given by:


$`\hat{H^{0}} = \int d^2r \sum_{\tau,l_1,l_2} H^{0}_{\tau,l_1,\tau,l_2}(r) \psi_{\tau,l_1}^\dagger(r) \psi_{\tau,l_2}(r)`$


I hope this is helpful! Let me know if you have any other questions.


**Comments:**  
Here the fix is to explicitly state "the intervalley coupling is zero, i.e., $`H^{0}_{+K,l_1,-K,l_2}(r)=H^{0}_{-K,l_1,+K,l_2}(r)=0`$." Without this, it seems that it does not know it should use this information.

## Convert Hamiltonian in real space to momentum space (continuum version)
**Prompt:**  
Now you will be instructed to convert the total noninteracting Hamiltonian in the second quantized form from the basis in real space to the basis by momentum space.  
To do that, you should apply the Fourier transformation to $\psi_{\tau,l}(r)$ in the real space to the $c_{\tau,l}^\dagger(k)$ in the momentum space, which is defined as $c_{\tau,l}^\dagger(k)= \frac{1}{\sqrt{V}} \int dr \psi_{\tau,l}^\dagger(r) e^{i k \cdot r}$, where $r$ is integrated over the entire real space. You should follow the EXAMPLE below to apply the Fourier transformation.  
Express the total noninteracting Hamiltonian $\hat{H^{0}}$ in terms of $c_{\tau,l}(k)$ and $c_{\tau,l}^\dagger(k)$. Simplify any summation index if possible.  

Use the following conventions for the symbols (You should also obey the conventions in all my previous prompts if you encounter undefined symbols. If you find it is never defined or has conflicts in the conventions, you should stop and let me know):  
$c_{l,\tau}(k)$ : electron annihilation operator at momentum $k$, layer $l$, and valley $\tau$  
$c_{l,\tau}^\dagger(k)$ : electron creation operator at momentum $k$, layer $l$, and valley $\tau$  
$V$ : area of unit cell in the real space  

===  
EXAMPLE:  
Write a Hamiltonian $\hat{H}$ in the second quantized form, $\hat{H}=\int dr \psi(r)^\dagger H(r) \psi(r)$, where $r$ is integrated over the entire real space.  
Define the Fourier transformation $c^\dagger(k)=\frac{1}{\sqrt{V}} \int \psi^\dagger(r) e^{i k \cdot r} dr$, where $r$ is integrated over the entire real space, and $V$ is the area of the unit cell in the real space.  
This leads to the inverse Fourier transformation $\psi^\dagger(r) = \frac{1}{\sqrt{V}} \sum_k c^\dagger(k) e^{-i k \cdot r}$, where $k$ is summed over the extended Brillouin zone (i.e., the entire momentum space), $\Omega$ is the area of Brillouin zone in the momentum space.  
Thus, substitute $\psi^\dagger(r)$ and $\psi(r)$ into $\hat{H}$, we get  
$$\hat{H} = \int dr \frac{1}{\sqrt{V}} \sum_{k_1} c^\dagger(k_1) e^{-i k_1 \cdot r} H(r) \frac{1}{\sqrt{V}} \sum_{k_2} c(k_2) e^{i k_2 \cdot r} =\sum_{k_1,k_2} c^\dagger(k_1) \frac{1}{V} \int dr e^{-i (k_1-k_2)\cdot r} H(r) c(k_2) = \sum_{k_1,k_2} c^\dagger(k_1) H(k_1,k_2) c(k_2)$$  
, where we define the Fourier transformation of $H(r)$ as $H(k_1,k_2)=\frac{1}{V} \int dr e^{-i (k_1-k_2)\cdot r} H(r)$.

**Completion:**  
Sure, I can help you with that.

The Fourier transformation of the creation and annihilation operators in the real space can be written as follows:

$$c_{\tau,l}^\dagger(k) = \frac{1}{\sqrt{V}} \int d^2r \psi_{\tau,l}^\dagger(r) e^{-i k \cdot r}$$
$$c_{\tau,l}(k) = \frac{1}{\sqrt{V}} \int d^2r \psi_{\tau,l}(r) e^{i k \cdot r}$$

where $V$ is the area of the unit cell in the real space.

The total noninteracting Hamiltonian in the momentum space can be obtained by applying the Fourier transformation to the Hamiltonian in the real space as follows:


$`\hat{H^{0}} = \int d^2r \vec{\psi}^\dagger(r) H^{0}(r) \vec{\psi}(r) = \int d^2r \sum_{\tau_1,l_1,\tau_2,l_2} H^{0}_{\tau_1,l_1,\tau_2,l_2}(r) \psi_{\tau_1,l_1}^\dagger(r) \psi_{\tau_2,l_2}(r)`$
$`= \sum_{k_1,k_2} \frac{1}{V} \int d^2r \int d^2r e^{-i (k_1 - k_2) \cdot r} H^{0}_{\tau_1,l_1,\tau_2,l_2}(r) \psi_{\tau_1,l_1}^\dagger(r) \psi_{\tau_2,l_2}(r)`$
$`= \sum_{k_1,k_2} c_{\tau_1,l_1}^\dagger(k_1) H^{0}_{\tau_1,l_1,\tau_2,l_2}(k_1 - k_2) c_{\tau_2,l_2}(k_2)`$

where we have defined the Fourier transformation of the Hamiltonian as follows:

$`H^{0}_{\tau_1,l_1,\tau_2,l_2}(k_1 - k_2) = \frac{1}{V} \int d^2r e^{-i (k_1 - k_2) \cdot r} H^{0}_{\tau_1,l_1,\tau_2,l_2}(r)`$

Therefore, the total noninteracting Hamiltonian in the momentum space is given by:

$`\hat{H^{0}} = \sum_{k_1,k_2} c_{\tau_1,l_1}^\dagger(k_1) H^{0}_{\tau_1,l_1,\tau_2,l_2}(k_1 - k_2) c_{\tau_2,l_2}(k_2)`$

I hope this is helpful! Let me know if you have any other questions.

## Convert Hamiltonian in real space to momentum space (continuum version) [Revised]
**Prompt:**  
Now you will be instructed to convert the total noninteracting Hamiltonian in the second quantized form from the basis in real space to the basis by momentum space.  
To do that, you should apply the Fourier transformation to $\psi_{\tau,l}(r)$ in the real space to the $c_{\tau,l}^\dagger(k)$ in the momentum space, which is defined as $c_{\tau,l}^\dagger(k)= \frac{1}{\sqrt{V}} \int dr \psi_{\tau,l}^\dagger(r) e^{i k \cdot r}$, where $r$ is integrated over the entire real space. You should follow the EXAMPLE below to apply the Fourier transformation.  
Recall that $`\hat{H^{0}}= \int d^2r \sum_{\tau,l_1,l_2} H^{0}_{\tau,l_1,\tau,l_2}(r) \psi_{\tau,l_1}^\dagger(r) \psi_{\tau,l_2}(r)`$  
Express the total noninteracting Hamiltonian $\hat{H^{0}}$ in terms of $c_{\tau,l}(k)$ and $c_{\tau,l}^\dagger(k)$. Simplify any summation index if possible.  

Use the following conventions for the symbols (You should also obey the conventions in all my previous prompts if you encounter undefined symbols. If you find it is never defined or has conflicts in the conventions, you should stop and let me know):  
$c_{l,\tau}(k)$ : electron annihilation operator at momentum $k$, layer $l$, and valley $\tau$  
$c_{l,\tau}^\dagger(k)$ : electron creation operator at momentum $k$, layer $l$, and valley $\tau$  
$V$ : area of unit cell in the real space  

===  
EXAMPLE:  
Write a Hamiltonian $\hat{H}$ in the second quantized form, $\hat{H}=\int dr \psi(r)^\dagger H(r) \psi(r)$, where $r$ is integrated over the entire real space.  
Define the Fourier transformation $c^\dagger(k)=\frac{1}{\sqrt{V}} \int \psi^\dagger(r) e^{i k \cdot r} dr$, where $r$ is integrated over the entire real space, and $V$ is the area of the unit cell in the real space.  
This leads to the inverse Fourier transformation $\psi^\dagger(r) = \frac{1}{\sqrt{V}} \sum_k c^\dagger(k) e^{-i k \cdot r}$, where $k$ is summed over the extended Brillouin zone (i.e., the entire momentum space), $\Omega$ is the area of Brillouin zone in the momentum space.  
Thus, substitute $\psi^\dagger(r)$ and $\psi(r)$ into $\hat{H}$, we get  
$$\hat{H} = \int dr \frac{1}{\sqrt{V}} \sum_{k_1} c^\dagger(k_1) e^{-i k_1 \cdot r} H(r) \frac{1}{\sqrt{V}} \sum_{k_2} c(k_2) e^{i k_2 \cdot r} =\sum_{k_1,k_2} c^\dagger(k_1) \frac{1}{V} \int dr e^{-i (k_1-k_2)\cdot r} H(r) c(k_2) = \sum_{k_1,k_2} c^\dagger(k_1) H(k_1,k_2) c(k_2)$$  
, where we define the Fourier transformation of $H(r)$ as $H(k_1,k_2)=\frac{1}{V} \int dr e^{-i (k_1-k_2)\cdot r} H(r)$.

**Completion:**  
Sure, I can help you with that.

The Fourier transformation of the creation and annihilation operators can be written as follows:

$c_{\tau,l}^\dagger(k) = \frac{1}{\sqrt{V}} \int d^2r \psi_{\tau,l}^\dagger(r) e^{i k \cdot r}$
$c_{\tau,l}(k) = \frac{1}{\sqrt{V}} \int d^2r \psi_{\tau,l}(r) e^{-i k \cdot r}$

where $V$ is the area of the unit cell in the real space.

The Fourier transformation of the total noninteracting Hamiltonian can be written as follows:

<<<<<<< HEAD
$`\hat{H^{0}} = \int d^2r \sum_{\tau,l_1,l_2} H^{0}_{\tau,l_1,\tau,l_2}(r) \psi_{\tau,l_1}^\dagger(r) \psi_{\tau,l_2}(r)`$  
$`= \frac{1}{V} \sum_{k_1,k_2} \sum_{\tau,l_1,l_2} H^{0}_{\tau,l_1,\tau,l_2}(r) e^{-i (k_1-k_2) \cdot r} c_{\tau,l_1}^\dagger(k_1) c_{\tau,l_2}(k_2) = \sum_{k_1,k_2} \sum_{\tau,l_1,l_2} H^{0}_{\tau,l_1,\tau,l_2}(k_1,k_2) c_{\tau,l_1}^\dagger(k_1) c_{\tau,l_2}(k_2)`$
=======
$`\hat{H^{0}} = \int d^2r \sum_{\tau,l_1,l_2} H^{0}_{\tau,l_1,\tau,l_2}(r) \psi_{\tau,l_1}^\dagger(r) \psi_{\tau,l_2}(r) \\
= \frac{1}{V} \sum_{k_1,k_2} \sum_{\tau,l_1,l_2} H^{0}_{\tau,l_1,\tau,l_2}(r) e^{-i (k_1-k_2) \cdot r} c_{\tau,l_1}^\dagger(k_1) c_{\tau,l_2}(k_2) \\
= \sum_{k_1,k_2} \sum_{\tau,l_1,l_2} H^{0}_{\tau,l_1,\tau,l_2}(k_1,k_2) c_{\tau,l_1}^\dagger(k_1) c_{\tau,l_2}(k_2)`$
>>>>>>> 1f76d6a5

where $`H^{0}_{\tau,l_1,\tau,l_2}(k_1,k_2) = \frac{1}{V} \int d^2r e^{-i (k_1-k_2) \cdot r} H^{0}_{\tau,l_1,\tau,l_2}(r)`$.

Therefore, the total noninteracting Hamiltonian in the momentum space is given by:

$`\hat{H^{0}} = \sum_{k_1,k_2} \sum_{\tau,l_1,l_2} H^{0}_{\tau,l_1,\tau,l_2}(k_1,k_2) c_{\tau,l_1}^\dagger(k_1) c_{\tau,l_2}(k_2)`$


I hope this is helpful! Let me know if you have any other questions.

**Comments:**  
This fix is to force it "recall" the Hamiltonian of $\hat{H^{0}}$ by explicitly providing the equation. Without it, Bard will not use the fact that the intervalley coupling is zero ($\tau_1$ and $\tau_2$ are not reduced to the same $\tau$).

## Apply Particle-hole transformation
**Prompt:**  
Now you will be instructed to perform a particle-hole transformation.  
Define a hole operator, $b_{l,\tau}(k)$, which equals $c_{l,\tau}^\dagger(k)$.  
You should replace $c_{l,\tau}$ with $b_{l,\tau}(k)^\dagger$, and $c_{l,\tau}^\dagger$ with $b_{l,\tau}(k)$. You should follow the EXAMPLE below to apply the particle-hole transformation.
Return the $\hat{H^{0}}$ in the hole operators.

Use the following conventions for the symbols (You should also obey the conventions in all my previous prompts if you encounter undefined symbols. If you find it is never defined or has conflicts in the conventions, you should stop and let me know):  
$b_{l,\tau}(k)$ : hole annihilation operator at momentum $k$, layer $l$, and valley $\tau$

===  
EXAMPLE:  
Give a Hamiltonian  $\hat{H}=\sum_{k_1,k_2} c^\dagger(k_1) h(k_1,k_2) c(k_2)$ , and the particle-hole transformation as $b(k)=c^\dagger(k)$. The transformed Hamiltonian is $\hat{H}=\sum_{k_1,k_2} b(k_1) h(k_1,k_2) b^\dagger(k_2)$ 


**Completion:**  
Sure, I can help you with that.

The particle-hole transformation can be performed as follows:

$b_{l,\tau}(k) = c_{l,\tau}^\dagger(k)$
$c_{l,\tau}(k) = b_{l,\tau}(k)^\dagger$

The total noninteracting Hamiltonian in the momentum space can be transformed as follows:


<<<<<<< HEAD
$`\hat{H^{0}} = \sum_{k_1,k_2} \sum_{\tau,l_1,l_2} H^{0}_{\tau,l_1,\tau,l_2}(k_1,k_2) c_{\tau,l_1}^\dagger(k_1) c_{\tau,l_2}(k_2)`$
$`= \sum_{k_1,k_2} \sum_{\tau,l_1,l_2} H^{0}_{\tau,l_1,\tau,l_2}(k_1,k_2) b_{\tau,l_1}(k_1) b_{\tau,l_2}^\dagger(k_2)`$
=======
$`\hat{H^{0}} = \sum_{k_1,k_2} \sum_{\tau,l_1,l_2} H^{0}_{\tau,l_1,\tau,l_2}(k_1,k_2) c_{\tau,l_1}^\dagger(k_1) c_{\tau,l_2}(k_2) \\
= \sum_{k_1,k_2} \sum_{\tau,l_1,l_2} H^{0}_{\tau,l_1,\tau,l_2}(k_1,k_2) b_{\tau,l_1}(k_1) b_{\tau,l_2}^\dagger(k_2)`$
>>>>>>> 1f76d6a5


Therefore, the total noninteracting Hamiltonian in the momentum space in the hole operators is given by:


$`\hat{H^{0}} = \sum_{k_1,k_2} \sum_{\tau,l_1,l_2} H^{0}_{\tau,l_1,\tau,l_2}(k_1,k_2) b_{\tau,l_1}(k_1) b_{\tau,l_2}^\dagger(k_2)`$


I hope this is helpful! Let me know if you have any other questions.

## Simplify the Hamiltonian in the particle-hole basis
**Prompt:**  
Now you will be instructed to simplify the $\hat{H^{0}}$ in the hole basis.  
You should use canonical commutator relation for fermions to reorder the hole operator to the normal order. Normal order means that creation operators always appear before the annihilation operators.  You should follow the EXAMPLE below to simplify it to the normal order.  
<<<<<<< HEAD
Express the $\hat{H^{0}}$ in the normal order of $`b_{l,\tau}(k)`$ and also make $`l_1`$/$`k_1`$ always appear before $`l_2`$/$`k_2`$ in the index of $b$ and $H$.  
=======
Express the $\hat{H^{0}}$ in the normal order of $b_{l,\tau}(k)$ and also make $l_1$/$`k_1`$ always appear before $l_2$/$`k_2`$ in the index of $b$ and $H$.  
>>>>>>> 1f76d6a5
You should call this final version as $\hat{H}^{0,final}$ and remember it.  

Use the following conventions for the symbols (You should also obey the conventions in all my previous prompts if you encounter undefined symbols. If you find it is never defined or has conflicts in the conventions, you should stop and let me know):  
$\delta_{i,j}$ : Kronecker delta function, take the value of 1 if $i=j$, and 0 otherwise.  
$`[b_i, b_j]_{+}`$ : anticommuting relation, i.e., $`[b_i, b_j]_+= b_i b_j +b_j b_i`$  
$\hat{H}^{0,final}$ : the final version of noninteracting Hamiltonian $\hat{H^{0}}$ in the hole basis after simplification.  

===
EXAMPLE:  
For $\hat{H^{0}}= \sum_{i,j} b_i H_{i,j} b_j^\dagger$, where $b_i$ satisfies fermion statistics (anticommuting to its self-adjoint operator).  
This gives $`[b_i, b_j^\dagger]_{+} = \delta_{i,j}`$, which means $b_i b_j^\dagger=\delta_{i,j}-b_j^\dagger b_i$.  
Substitute it into $\hat{H^{0}}$, we have $\hat{H^{0}}=\sum_{i,j} (\delta_{i,j}-b_j^\dagger b_i) H_{i,j}=\sum_{i,j} \delta_{i,j} H_{i,j} - \sum_{i,j}b_j^\dagger b_i H_{i,j}=\sum_i H_{i,i} - \sum_{i,j}b_j^\dagger b_i H_{i,j}$.  
The first term is simply $\sum_i H_{i,i}$ by summing over the index $j$ due to $\delta_{i,j}$.
The second term is $-\sum_{i,j}b_j^\dagger b_i H_{i,j}$.  
Relabeling the index of $i$ and $j$ by swapping them to make it consistent with the original order of index (namely, $i$ appears before $j$ in the index of $b$ and $H$), it becomes $-\sum_{i,j}b_i^\dagger H_{j,i} b_j$.
Finally, to fix the order of the index in $H$ such that $i$ appears before $j$, we notice that $`H_{j,i}=(H_{i,j})^*`$, where $`^*`$ means complex conjugate, because the Hamiltonian is Hermitian.  
<<<<<<< HEAD
Thus, we end up in $\hat{H^{0}}=\sum_{i,j} b_i H_{i,j} b_j^\dagger=\sum_i H_{i,i}-\sum_{i,j}b_i^\dagger (H_{i,j})^* b_j$
=======
Thus, we end up in $`\hat{H^{0}}=\sum_{i,j} b_i H_{i,j} b_j^\dagger=\sum_i H_{i,i}-\sum_{i,j}b_i^\dagger (H_{i,j})^* b_j`$
>>>>>>> 1f76d6a5

**Completion:**  
Sure, I can help you with that.

The canonical commutator relation for fermions is given by:

$`[b_i, b_j]_{+} = \delta_{ij}`$

This means that $b_i b_j^\dagger = \delta_{ij} - b_j^\dagger b_i$.

We can use this to simplify the noninteracting Hamiltonian in the hole basis as follows:


$`\hat{H^{0}} = \sum_{k_1,k_2} \sum_{\tau,l_1,l_2} H^{0}_{\tau,l_1,\tau,l_2}(k_1,k_2) b_{\tau,l_1}(k_1) b_{\tau,l_2}^\dagger(k_2)`$
<<<<<<< HEAD

$`= \sum_{k_1,k_2} \sum_{\tau,l_1,l_2} \left( \delta_{\tau,l_1,\tau,l_2}(k_1,k_2) - b_{\tau,l_2}^\dagger(k_2) b_{\tau,l_1}(k_1) \right) H^{0}_{\tau,l_1,\tau,l_2}(k_1,k_2)`$

$`= \sum_{k_1} \sum_{\tau,l} H^{0}_{\tau,l,\tau,l}(k_1,k_1) - \sum_{k_1,k_2} \sum_{\tau,l_1,l_2} b_{\tau,l_2}^\dagger(k_2) b_{\tau,l_1}(k_1) H^{0}_{\tau,l_1,\tau,l_2}(k_1,k_2)`$

The first term is simply $`\sum_{k_1} H^{0}_{\tau,l,\tau,l}(k_1,k_1)`$ by summing over the index $l_2$ due to $`\delta_{\tau,l_1,\tau,l_2}`$.
=======
$`= \sum_{k_1,k_2} \sum_{\tau,l_1,l_2} \left( \delta_{\tau,l_1,\tau,l_2}(k_1,k_2) - b_{\tau,l_2}^\dagger(k_2) b_{\tau,l_1}(k_1) \right) H^{0}_{\tau,l_1,\tau,l_2}(k_1,k_2)`$
$`= \sum_{k_1} \sum_{\tau,l} H^{0}_{\tau,l,\tau,l}(k_1,k_1) - \sum_{k_1,k_2} \sum_{\tau,l_1,l_2} b_{\tau,l_2}^\dagger(k_2) b_{\tau,l_1}(k_1) H^{0}_{\tau,l_1,\tau,l_2}(k_1,k_2)`$

The first term is simply $`\sum_{k_1} H^{0}_{\tau,l,\tau,l}(k_1,k_1)`$ by summing over the index $`l_2`$ due to $`\delta_{\tau,l_1,\tau,l_2}`$.
>>>>>>> 1f76d6a5

The second term is $-\sum_{k_1,k_2} \sum_{\tau,l_1,l_2} b_{\tau,l_2}^\dagger(k_2) b_{\tau,l_1}(k_1) H^{0}_{\tau,l_1,\tau,l_2}(k_1,k_2)$.

Relabeling the index of $l_1$ and $l_2$ by swapping them to make it consistent with the original order of index (namely, $l_1$ appears before $l_2$ in the index of $b$ and $H$), it becomes $`-\sum_{k_1,k_2} b_{\tau,l_1}^\dagger(k_1) H^{0}_{\tau,l_2,\tau,l_1}(k_2,k_1) b_{\tau,l_2}(k_2)`$.

Finally, to fix the order of the index in $H$ such that $l_1$ appears before $l_2$, we notice that $`H^{0}_{\tau,l_2,\tau,l_1}(k_2,k_1) = (H^{0}_{\tau,l_1,\tau,l_2}(k_1,k_2))^*`$, where $`^*`$ means complex conjugate, because the Hamiltonian is Hermitian.

Thus, we end up in:


$`\hat{H^{0}} = \sum_{k_1} H^{0}_{\tau,l,\tau,l}(k_1,k_1) - \sum_{k_1,k_2} b_{\tau,l_1}^\dagger(k_1) (H^{0}_{\tau,l_1,\tau,l_2}(k_1,k_2))^* b_{\tau,l_2}(k_2)`$

We can call this final version as $\hat{H}^{0,final}$.

I hope this is helpful! Let me know if you have any other questions.

## Construct interaction Hamiltonian
**Prompt:**  
Now you will be instructed to construct the interaction part of the Hamiltonian $\hat{H}^{int}$ in the momentum space.  
The interaction Hamiltonian is a product of four parts.
The first part is the product of four operators with two creation and two annihilation operators following the normal order, namely, creation operators are before annihilation operators. The order of valley index $\tau_i$ is 1,2,2,1. The order of layer index $l_i$ is 1,2,2,1. The order of the momentum $k_i$ is 1,2,3,4.
The second part is the constraint of total momentum conservation, namely the total momentum of all creation operators should be the same as that of all annihilation operators.  
The third part is the interaction form. You should use the dual-gate-screened Coulomb interaction $V(q)=2\pi e^2\tanh(|q| d)/(\epsilon |q|)$, where $q$ is the transferred total momentum between a creation operator and an annihilation operator of the same spin and layer, namely $q=k_1-k_4$ .   
The fourth part is the normalization factor, you should use $\frac{1}{2 V}$ here.
Finally, the summation should be running over all layer index, valley index, and momentum.
Return the interaction term $\hat{H}^{int}$ in terms of $b_{l,\tau}(k)$ and $V(q)$ (with $q$ expressed in terms of $k_i$ and $b_i$).

Use the following conventions for the symbols (You should also obey the conventions in all my previous prompts if you encounter undefined symbols. If you find it is never defined or has conflicts in the conventions, you should stop and let me know):  
$d$ : distance between dual gates  
$\epsilon$ : dielectric constant  
$V(q)$ : dual-gate-screened Coulomb interaction in the momentum space

**Completion:**  
Sure, I can help you with that.

The interaction part of the Hamiltonian in the momentum space can be constructed as follows:



$\hat{H}^{int} = \frac{1}{2 V} \sum_{\tau_1,\tau_2,l_1,l_2,k_1,k_2,k_3,k_4} \delta_{k_1+k_2,k_3+k_4} V(q) b_{\tau_1,l_1}^\dagger(k_1) b_{\tau_2,l_2}^\dagger(k_2) b_{\tau_2,l_1}(k_3) b_{\tau_1,l_2}(k_4)$


where $q = k_1 - k_4$ is the transferred momentum between a creation operator and an annihilation operator of the same spin and layer.

The summation over the layer index, valley index, and momentum is denoted by $\sum_{\tau_1,\tau_2,l_1,l_2,k_1,k_2,k_3,k_4}$.

I hope this is helpful! Let me know if you have any other questions.

# Hartree-Fock approximation
## Wick’s theorem
**Prompt:**  
Now You will be instructed to perform a Hartree-Fock approximation to expand the interaction term $\hat{H}^{int}$.  
You should use Wick's theorem to expand the four-fermion term in $\hat{H}^{int}$ into quadratic terms. You should strictly follow the EXAMPLE below to expand using Wick's theorem, and be extremely cautious about the order of the index and sign before each term.   
You should only preserve the normal terms. Here, the normal terms mean the product of a creation operator and an annihilation operator.  
Return the expanded interaction term after Hartree-Fock approximation $\hat{H}^{int,HF}$.

Use the following conventions for the symbols (You should also obey the conventions in all my previous prompts if you encounter undefined symbols. If you find it is never defined or has conflicts in the conventions, you should stop and let me know):  
$\langle b_{l_1,\tau_1}^\dagger(k_1) b_{l_2,\tau_2}(k_2) \rangle$ : expectation of $b_{l_1,\tau_1}^\dagger(k_1) b_{l_2,\tau_2}(k_2)$ over the many-body ground states.  
$\hat{H}^{int,HF}$ : Interaction term after Hartree-Fock approximation  

===
EXAMPLE:  
For a four-fermion term $a_1^\dagger a_2^\dagger a_3 a_4$, using Wick's theorem and preserving only the normal terms. this is expanded as $a_1^\dagger a_2^\dagger a_3 a_4 = \langle a_1^\dagger a_4 \rangle a_2^\dagger a_3 + \langle a_2^\dagger a_3 \rangle a_1^\dagger a_4 - \langle a_1^\dagger a_4 \rangle \langle a_2^\dagger a_3\rangle - \langle a_1^\dagger a_3 \rangle a_2^\dagger a_4 - \langle a_2^\dagger a_4 \rangle a_1^\dagger a_3 + \langle a_1^\dagger a_3\rangle \langle a_2^\dagger a_4 \rangle$  
Be cautious about the order of the index and sign before each term here.

**Completion:**  
Sure, I can help you with that.

The Hartree-Fock approximation can be performed as follows:


The four-fermion term in $\hat{H}^{int}$ can be expanded using Wick's theorem as follows:


$\hat{H}^{int} = \frac{1}{2 V} \sum_{\tau_1,\tau_2,l_1,l_2,k_1,k_2,k_3,k_4} \delta_{k_1+k_2,k_3+k_4} V(k_1-k_4) \left( b_{\tau_1,l_1}^\dagger(k_1) b_{\tau_2,l_2}^\dagger(k_2) b_{\tau_2,l_1}(k_3) b_{\tau_1,l_2}(k_4) \right)$

$= \frac{1}{2 V} \sum_{\tau_1,\tau_2,l_1,l_2,k_1,k_2,k_3,k_4} \delta_{k_1+k_2,k_3+k_4} V(k_1-k_4) \left( \langle b_{\tau_1,l_1}^\dagger(k_1) b_{\tau_1,l_2}(k_4) \rangle b_{\tau_2,l_2}^\dagger(k_2) b_{\tau_2,l_1}(k_3) + \langle b_{\tau_2,l_2}^\dagger(k_2) b_{\tau_2,l_1}(k_3) \rangle b_{\tau_1,l_1}^\dagger(k_1) b_{\tau_1,l_2}(k_4) \right.$

$- \langle b_{\tau_1,l_1}^\dagger(k_1) b_{\tau_1,l_2}(k_4) \rangle \langle b_{\tau_2,l_2}^\dagger(k_2) b_{\tau_2,l_1}(k_3) \rangle - \langle b_{\tau_1,l_1}^\dagger(k_1) b_{\tau_2,l_2}(k_3) \rangle b_{\tau_2,l_2}^\dagger(k_2) b_{\tau_1,l_2}(k_4) - \langle b_{\tau_2,l_2}^\dagger(k_2) b_{\tau_1,l_2}(k_4) \rangle b_{\tau_1,l_1}^\dagger(k_1) b_{\tau_2,l_1}(k_3)$

$+ \left. \langle b_{\tau_1,l_1}^\dagger(k_1) b_{\tau_2,l_2}(k_3) \rangle \langle b_{\tau_2,l_2}^\dagger(k_2) b_{\tau_1,l_2}(k_4) \rangle \right)$


Here, the first two terms are the Hartree terms, the next two terms are the Fock terms, and the last term is the exchange term.


We can only keep the normal terms, which are the product of a creation operator and an annihilation operator. Therefore, the Hartree-Fock approximation of the interaction term is given by:


$`\hat{H}^{int,HF} = \frac{1}{2 V} \sum_{\tau_1,\tau_2,l_1,l_2,k_1,k_2} \delta_{k_1+k_2,k_3+k_4} V(k_1-k_4) \left( \langle b_{\tau_1,l_1}^\dagger(k_1) b_{\tau_1,l_2}(k_4) \rangle b_{\tau_2,l_2}^\dagger(k_2) b_{\tau_2,l_1}(k_3) + \langle b_{\tau_2,l_2}^\dagger(k_2) b_{\tau_2,l_1}(k_3) \rangle b_{\tau_1,l_1}^\dagger(k_1) b_{\tau_1,l_2}(k`$

**Comments:**  
Although Bard almost returns the correct answer, there are two issues, 1. the variance is quite large, namely, while I tried different times, the sign convention and contraction of which two operators can be very different; 2. the output is cut off probably because it hits Bard's max token.<|MERGE_RESOLUTION|>--- conflicted
+++ resolved
@@ -605,14 +605,9 @@
 
 The Fourier transformation of the total noninteracting Hamiltonian can be written as follows:
 
-<<<<<<< HEAD
-$`\hat{H^{0}} = \int d^2r \sum_{\tau,l_1,l_2} H^{0}_{\tau,l_1,\tau,l_2}(r) \psi_{\tau,l_1}^\dagger(r) \psi_{\tau,l_2}(r)`$  
-$`= \frac{1}{V} \sum_{k_1,k_2} \sum_{\tau,l_1,l_2} H^{0}_{\tau,l_1,\tau,l_2}(r) e^{-i (k_1-k_2) \cdot r} c_{\tau,l_1}^\dagger(k_1) c_{\tau,l_2}(k_2) = \sum_{k_1,k_2} \sum_{\tau,l_1,l_2} H^{0}_{\tau,l_1,\tau,l_2}(k_1,k_2) c_{\tau,l_1}^\dagger(k_1) c_{\tau,l_2}(k_2)`$
-=======
 $`\hat{H^{0}} = \int d^2r \sum_{\tau,l_1,l_2} H^{0}_{\tau,l_1,\tau,l_2}(r) \psi_{\tau,l_1}^\dagger(r) \psi_{\tau,l_2}(r) \\
 = \frac{1}{V} \sum_{k_1,k_2} \sum_{\tau,l_1,l_2} H^{0}_{\tau,l_1,\tau,l_2}(r) e^{-i (k_1-k_2) \cdot r} c_{\tau,l_1}^\dagger(k_1) c_{\tau,l_2}(k_2) \\
 = \sum_{k_1,k_2} \sum_{\tau,l_1,l_2} H^{0}_{\tau,l_1,\tau,l_2}(k_1,k_2) c_{\tau,l_1}^\dagger(k_1) c_{\tau,l_2}(k_2)`$
->>>>>>> 1f76d6a5
 
 where $`H^{0}_{\tau,l_1,\tau,l_2}(k_1,k_2) = \frac{1}{V} \int d^2r e^{-i (k_1-k_2) \cdot r} H^{0}_{\tau,l_1,\tau,l_2}(r)`$.
 
@@ -652,13 +647,8 @@
 The total noninteracting Hamiltonian in the momentum space can be transformed as follows:
 
 
-<<<<<<< HEAD
-$`\hat{H^{0}} = \sum_{k_1,k_2} \sum_{\tau,l_1,l_2} H^{0}_{\tau,l_1,\tau,l_2}(k_1,k_2) c_{\tau,l_1}^\dagger(k_1) c_{\tau,l_2}(k_2)`$
-$`= \sum_{k_1,k_2} \sum_{\tau,l_1,l_2} H^{0}_{\tau,l_1,\tau,l_2}(k_1,k_2) b_{\tau,l_1}(k_1) b_{\tau,l_2}^\dagger(k_2)`$
-=======
 $`\hat{H^{0}} = \sum_{k_1,k_2} \sum_{\tau,l_1,l_2} H^{0}_{\tau,l_1,\tau,l_2}(k_1,k_2) c_{\tau,l_1}^\dagger(k_1) c_{\tau,l_2}(k_2) \\
 = \sum_{k_1,k_2} \sum_{\tau,l_1,l_2} H^{0}_{\tau,l_1,\tau,l_2}(k_1,k_2) b_{\tau,l_1}(k_1) b_{\tau,l_2}^\dagger(k_2)`$
->>>>>>> 1f76d6a5
 
 
 Therefore, the total noninteracting Hamiltonian in the momentum space in the hole operators is given by:
@@ -673,11 +663,7 @@
 **Prompt:**  
 Now you will be instructed to simplify the $\hat{H^{0}}$ in the hole basis.  
 You should use canonical commutator relation for fermions to reorder the hole operator to the normal order. Normal order means that creation operators always appear before the annihilation operators.  You should follow the EXAMPLE below to simplify it to the normal order.  
-<<<<<<< HEAD
-Express the $\hat{H^{0}}$ in the normal order of $`b_{l,\tau}(k)`$ and also make $`l_1`$/$`k_1`$ always appear before $`l_2`$/$`k_2`$ in the index of $b$ and $H$.  
-=======
 Express the $\hat{H^{0}}$ in the normal order of $b_{l,\tau}(k)$ and also make $l_1$/$`k_1`$ always appear before $l_2$/$`k_2`$ in the index of $b$ and $H$.  
->>>>>>> 1f76d6a5
 You should call this final version as $\hat{H}^{0,final}$ and remember it.  
 
 Use the following conventions for the symbols (You should also obey the conventions in all my previous prompts if you encounter undefined symbols. If you find it is never defined or has conflicts in the conventions, you should stop and let me know):  
@@ -694,11 +680,7 @@
 The second term is $-\sum_{i,j}b_j^\dagger b_i H_{i,j}$.  
 Relabeling the index of $i$ and $j$ by swapping them to make it consistent with the original order of index (namely, $i$ appears before $j$ in the index of $b$ and $H$), it becomes $-\sum_{i,j}b_i^\dagger H_{j,i} b_j$.
 Finally, to fix the order of the index in $H$ such that $i$ appears before $j$, we notice that $`H_{j,i}=(H_{i,j})^*`$, where $`^*`$ means complex conjugate, because the Hamiltonian is Hermitian.  
-<<<<<<< HEAD
-Thus, we end up in $\hat{H^{0}}=\sum_{i,j} b_i H_{i,j} b_j^\dagger=\sum_i H_{i,i}-\sum_{i,j}b_i^\dagger (H_{i,j})^* b_j$
-=======
 Thus, we end up in $`\hat{H^{0}}=\sum_{i,j} b_i H_{i,j} b_j^\dagger=\sum_i H_{i,i}-\sum_{i,j}b_i^\dagger (H_{i,j})^* b_j`$
->>>>>>> 1f76d6a5
 
 **Completion:**  
 Sure, I can help you with that.
@@ -713,19 +695,10 @@
 
 
 $`\hat{H^{0}} = \sum_{k_1,k_2} \sum_{\tau,l_1,l_2} H^{0}_{\tau,l_1,\tau,l_2}(k_1,k_2) b_{\tau,l_1}(k_1) b_{\tau,l_2}^\dagger(k_2)`$
-<<<<<<< HEAD
-
-$`= \sum_{k_1,k_2} \sum_{\tau,l_1,l_2} \left( \delta_{\tau,l_1,\tau,l_2}(k_1,k_2) - b_{\tau,l_2}^\dagger(k_2) b_{\tau,l_1}(k_1) \right) H^{0}_{\tau,l_1,\tau,l_2}(k_1,k_2)`$
-
-$`= \sum_{k_1} \sum_{\tau,l} H^{0}_{\tau,l,\tau,l}(k_1,k_1) - \sum_{k_1,k_2} \sum_{\tau,l_1,l_2} b_{\tau,l_2}^\dagger(k_2) b_{\tau,l_1}(k_1) H^{0}_{\tau,l_1,\tau,l_2}(k_1,k_2)`$
-
-The first term is simply $`\sum_{k_1} H^{0}_{\tau,l,\tau,l}(k_1,k_1)`$ by summing over the index $l_2$ due to $`\delta_{\tau,l_1,\tau,l_2}`$.
-=======
 $`= \sum_{k_1,k_2} \sum_{\tau,l_1,l_2} \left( \delta_{\tau,l_1,\tau,l_2}(k_1,k_2) - b_{\tau,l_2}^\dagger(k_2) b_{\tau,l_1}(k_1) \right) H^{0}_{\tau,l_1,\tau,l_2}(k_1,k_2)`$
 $`= \sum_{k_1} \sum_{\tau,l} H^{0}_{\tau,l,\tau,l}(k_1,k_1) - \sum_{k_1,k_2} \sum_{\tau,l_1,l_2} b_{\tau,l_2}^\dagger(k_2) b_{\tau,l_1}(k_1) H^{0}_{\tau,l_1,\tau,l_2}(k_1,k_2)`$
 
 The first term is simply $`\sum_{k_1} H^{0}_{\tau,l,\tau,l}(k_1,k_1)`$ by summing over the index $`l_2`$ due to $`\delta_{\tau,l_1,\tau,l_2}`$.
->>>>>>> 1f76d6a5
 
 The second term is $-\sum_{k_1,k_2} \sum_{\tau,l_1,l_2} b_{\tau,l_2}^\dagger(k_2) b_{\tau,l_1}(k_1) H^{0}_{\tau,l_1,\tau,l_2}(k_1,k_2)$.
 
